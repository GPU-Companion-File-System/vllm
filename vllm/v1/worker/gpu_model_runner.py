# SPDX-License-Identifier: Apache-2.0
# SPDX-FileCopyrightText: Copyright contributors to the vLLM project

import copy
import gc
import time
import weakref
from contextlib import contextmanager
from typing import TYPE_CHECKING, Any, Optional, Union

import numpy as np
import torch
import torch.distributed
import torch.nn as nn
from tqdm import tqdm

import vllm.envs as envs
from vllm.attention import AttentionType, get_attn_backend
from vllm.attention.backends.abstract import AttentionBackend
from vllm.attention.layer import Attention
from vllm.compilation.counter import compilation_counter
from vllm.config import (CompilationLevel, VllmConfig,
                         get_layers_from_vllm_config)
from vllm.distributed.eplb.eplb_state import EplbState
from vllm.distributed.kv_transfer import (get_kv_transfer_group,
                                          has_kv_transfer_group)
from vllm.distributed.kv_transfer.kv_connector.v1 import KVConnectorBase_V1
from vllm.distributed.parallel_state import (
    get_pp_group, get_tp_group, graph_capture,
    prepare_communication_buffer_for_model)
from vllm.forward_context import (DPMetadata, get_forward_context,
                                  set_forward_context)
from vllm.logger import init_logger
from vllm.model_executor.layers.mamba.mamba_mixer2 import MambaMixer2
from vllm.model_executor.layers.rotary_embedding import MRotaryEmbedding
from vllm.model_executor.model_loader import TensorizerLoader, get_model_loader
from vllm.model_executor.models.interfaces import (has_step_pooler,
                                                   is_mixture_of_experts)
from vllm.multimodal import MULTIMODAL_REGISTRY
from vllm.multimodal.inputs import MultiModalKwargs, PlaceholderRange
from vllm.multimodal.utils import group_mm_inputs_by_modality
from vllm.pooling_params import PoolingParams
from vllm.sampling_params import SamplingType
from vllm.sequence import IntermediateTensors
from vllm.utils import (STR_DTYPE_TO_TORCH_DTYPE, DeviceMemoryProfiler,
                        GiB_bytes, LazyLoader, async_tensor_h2d, cdiv,
                        check_use_alibi, get_dtype_size,
                        is_pin_memory_available)
from vllm.v1.attention.backends.mamba_attn import Mamba2AttentionBackend
from vllm.v1.attention.backends.utils import (AttentionMetadataBuilder,
                                              CommonAttentionMetadata)
from vllm.v1.core.encoder_cache_manager import compute_encoder_budget
from vllm.v1.kv_cache_interface import (AttentionSpec, FullAttentionSpec,
                                        KVCacheConfig, KVCacheSpec, MambaSpec,
                                        SlidingWindowSpec)
from vllm.v1.outputs import (EMPTY_MODEL_RUNNER_OUTPUT, LogprobsTensors,
                             ModelRunnerOutput)
from vllm.v1.pool.metadata import PoolingMetadata
from vllm.v1.sample.metadata import SamplingMetadata
from vllm.v1.sample.rejection_sampler import RejectionSampler
from vllm.v1.sample.sampler import Sampler
from vllm.v1.spec_decode.eagle import EagleProposer
from vllm.v1.spec_decode.medusa import MedusaProposer
from vllm.v1.spec_decode.metadata import SpecDecodeMetadata
from vllm.v1.spec_decode.ngram_proposer import NgramProposer
from vllm.v1.spec_decode.utils import is_spec_decode_supported
from vllm.v1.utils import bind_kv_cache
from vllm.v1.worker.block_table import BlockTable
from vllm.v1.worker.gpu_input_batch import CachedRequestState, InputBatch
from vllm.v1.worker.lora_model_runner_mixin import LoRAModelRunnerMixin

from .utils import (gather_mm_placeholders, initialize_kv_cache_for_kv_sharing,
                    sanity_check_mm_encoder_outputs, scatter_mm_placeholders)

if TYPE_CHECKING:
    import xgrammar as xgr
    import xgrammar.kernels.apply_token_bitmask_inplace_torch_compile as xgr_torch_compile  # noqa: E501

    from vllm.model_executor.model_loader.tensorizer import TensorizerConfig
    from vllm.v1.core.sched.output import SchedulerOutput
else:
    xgr = LazyLoader("xgr", globals(), "xgrammar")
    xgr_torch_compile = LazyLoader(
        "xgr_torch_compile", globals(),
        "xgrammar.kernels.apply_token_bitmask_inplace_torch_compile")

logger = init_logger(__name__)


class GPUModelRunner(LoRAModelRunnerMixin):

    def __init__(
        self,
        vllm_config: VllmConfig,
        device: torch.device,
    ):
        self.vllm_config = vllm_config
        self.model_config = vllm_config.model_config
        self.cache_config = vllm_config.cache_config
        self.compilation_config = vllm_config.compilation_config
        self.lora_config = vllm_config.lora_config
        self.load_config = vllm_config.load_config
        self.parallel_config = vllm_config.parallel_config
        self.scheduler_config = vllm_config.scheduler_config
        self.speculative_config = vllm_config.speculative_config
        self.prompt_adapter_config = vllm_config.prompt_adapter_config
        self.observability_config = vllm_config.observability_config

        from vllm.model_executor.models.utils import set_cpu_offload_max_bytes
        set_cpu_offload_max_bytes(
            int(self.cache_config.cpu_offload_gb * 1024**3))

        model_config = self.model_config
        cache_config = self.cache_config
        scheduler_config = self.scheduler_config
        parallel_config = self.parallel_config
        self.device = device
        self.pin_memory = is_pin_memory_available()
        self.dtype = self.model_config.dtype
        if cache_config.cache_dtype == "auto":
            self.kv_cache_dtype = self.dtype
        else:
            self.kv_cache_dtype = STR_DTYPE_TO_TORCH_DTYPE[
                cache_config.cache_dtype]

        self.is_multimodal_model = model_config.is_multimodal_model
        self.is_pooling_model = model_config.pooler_config is not None
        self.max_model_len = model_config.max_model_len
        self.max_num_tokens = scheduler_config.max_num_batched_tokens
        self.max_num_reqs = scheduler_config.max_num_seqs
        self.async_scheduling = scheduler_config.async_scheduling

        # Model-related.
        self.num_query_heads = model_config.get_num_attention_heads(
            parallel_config)
        self.hidden_size = model_config.get_hidden_size()
        self.attention_chunk_size = model_config.attention_chunk_size

        self.cascade_attn_enabled = not self.model_config.disable_cascade_attn

        # Multi-modal data support
        self.mm_registry = MULTIMODAL_REGISTRY
        self.uses_mrope = model_config.uses_mrope

        encoder_compute_budget, encoder_cache_size = compute_encoder_budget(
            model_config=model_config,
            scheduler_config=scheduler_config,
            mm_registry=self.mm_registry,
        )
        self.max_num_encoder_input_tokens = encoder_compute_budget
        self.encoder_cache_size = encoder_cache_size

        # Sampler
        self.sampler = Sampler()

        self.eplb_state: Optional[EplbState] = None
        """
        State of the expert parallelism load balancer.

        Will be lazily initialized when the model is loaded.
        """

        # Lazy initializations
        # self.model: nn.Module  # Set after load_model
        # Initialize in initialize_kv_cache
        self.kv_caches: list[torch.Tensor] = []
        self.attn_metadata_builders: list[AttentionMetadataBuilder] = []
        self.attn_backends: list[type[AttentionBackend]] = []
        # self.kv_cache_config: KVCacheConfig

        # req_id -> (input_id -> encoder_output)
        self.encoder_cache: dict[str, dict[int, torch.Tensor]] = {}

        self.use_aux_hidden_state_outputs = False
        # Set up speculative decoding.
        # NOTE(Jiayi): currently we put the entire draft model on
        # the last PP rank. This is not ideal if there are many
        # layers in the draft model.
        if self.speculative_config and get_pp_group().is_last_rank:
            if self.speculative_config.method == "ngram":
                self.drafter = NgramProposer(self.vllm_config)
            elif self.speculative_config.use_eagle():
                self.drafter = EagleProposer(self.vllm_config, self.device,
                                             self)  # type: ignore
                if self.speculative_config.method == "eagle3":
                    self.use_aux_hidden_state_outputs = True
            elif self.speculative_config.method == "medusa":
                self.drafter = MedusaProposer(
                    vllm_config=self.vllm_config,
                    device=self.device)  # type: ignore
            else:
                raise ValueError("Unknown speculative decoding method: "
                                 f"{self.speculative_config.method}")
            self.rejection_sampler = RejectionSampler()

        # Request states.
        self.requests: dict[str, CachedRequestState] = {}

        # Input Batch
        # NOTE(Chen): Ideally, we should initialize the input batch inside
        # `initialize_kv_cache` based on the kv cache config. However, as in
        # https://github.com/vllm-project/vllm/pull/18298, due to some unknown
        # reasons, we have to initialize the input batch before `load_model`,
        # quantization + weight offloading will fail otherwise. As a temporary
        # solution, we initialize the input batch here, and re-initialize it
        # in `initialize_kv_cache` if the block_sizes here is different from
        # the block_sizes in the kv cache config.
        self.input_batch = InputBatch(
            max_num_reqs=self.max_num_reqs,
            max_model_len=self.max_model_len,
            max_num_batched_tokens=self.max_num_tokens,
            device=self.device,
            pin_memory=self.pin_memory,
            vocab_size=self.model_config.get_vocab_size(),
            block_sizes=[self.cache_config.block_size],
        )

        self.use_cuda_graph = (
            self.vllm_config.compilation_config.level
            == CompilationLevel.PIECEWISE
            and self.vllm_config.compilation_config.use_cudagraph
            and not self.model_config.enforce_eager)
        # TODO(woosuk): Provide an option to tune the max cudagraph batch size.
        # The convention is different.
        # self.cudagraph_batch_sizes sorts in ascending order.
        # The batch sizes in the config are in descending order.
        self.cudagraph_batch_sizes = list(
            reversed(self.compilation_config.cudagraph_capture_sizes))

        self.full_cuda_graph = self.compilation_config.full_cuda_graph

        # Cache the device properties.
        self._init_device_properties()

        # Persistent buffers for CUDA graphs.
        self.input_ids = torch.zeros(self.max_num_tokens,
                                     dtype=torch.int32,
                                     device=self.device)
        self.positions = torch.zeros(self.max_num_tokens,
                                     dtype=torch.int64,
                                     device=self.device)
        self.query_start_loc = torch.zeros(self.max_num_reqs + 1,
                                           dtype=torch.int32,
                                           device=self.device)
        self.seq_lens = torch.zeros(self.max_num_reqs,
                                    dtype=torch.int32,
                                    device=self.device)
        self.slot_mapping = torch.zeros(self.max_num_tokens,
                                        dtype=torch.int64,
                                        device=self.device)

        # None in the first PP rank. The rest are set after load_model.
        self.intermediate_tensors: Optional[IntermediateTensors] = None

        # Only relevant for models using M-RoPE (e.g, Qwen2-VL)
        if self.uses_mrope:
            # NOTE: `mrope_positions` is implemented with one additional dummy
            # position on purpose to make it non-contiguous so that it can work
            # with torch compile.
            # See detailed explanation in https://github.com/vllm-project/vllm/pull/12128#discussion_r1926431923

            # NOTE: When M-RoPE is enabled, position ids are 3D regardless of
            # the modality of inputs. For text-only inputs, each dimension has
            # identical position IDs, making M-RoPE functionally equivalent to
            # 1D-RoPE.
            # See page 5 of https://arxiv.org/abs/2409.12191
            self.mrope_positions = torch.zeros((3, self.max_num_tokens + 1),
                                               dtype=torch.int64,
                                               device=self.device)
            self.mrope_positions_cpu = torch.zeros(
                (3, self.max_num_tokens + 1),
                dtype=torch.int64,
                device="cpu",
                pin_memory=self.pin_memory)
            self.mrope_positions_np = self.mrope_positions_cpu.numpy()

        # Only relevant for models using ALiBi (e.g, MPT)
        self.use_alibi = check_use_alibi(model_config)

        self.inputs_embeds = torch.zeros(
            (self.max_num_tokens, self.hidden_size),
            dtype=self.dtype,
            device=self.device)

        # OPTIMIZATION: Cache the tensors rather than creating them every step.
        # Keep in int64 to avoid overflow with long context
        self.arange_np = np.arange(max(self.max_num_reqs + 1,
                                       self.max_model_len,
                                       self.max_num_tokens),
                                   dtype=np.int64)
        # NOTE(woosuk): These tensors are "stateless", i.e., they are literally
        # a faster version of creating a new tensor every time. Thus, we should
        # not make any assumptions about the values in these tensors.
        self.input_ids_cpu = torch.zeros(self.max_num_tokens,
                                         dtype=torch.int32,
                                         device="cpu",
                                         pin_memory=self.pin_memory)
        self.positions_cpu = torch.zeros(self.max_num_tokens,
                                         dtype=torch.int64,
                                         device="cpu",
                                         pin_memory=self.pin_memory)
        self.positions_np = self.positions_cpu.numpy()
        self.query_start_loc_cpu = torch.zeros(self.max_num_reqs + 1,
                                               dtype=torch.int32,
                                               device="cpu",
                                               pin_memory=self.pin_memory)
        self.query_start_loc_np = self.query_start_loc_cpu.numpy()
        self.seq_lens_cpu = torch.zeros(self.max_num_reqs,
                                        dtype=torch.int32,
                                        device="cpu",
                                        pin_memory=self.pin_memory)
        self.seq_lens_np = self.seq_lens_cpu.numpy()

        # Layer pairings for cross-layer KV sharing.
        # If an Attention layer `layer_name` is in the keys of this dict, it
        # means this layer will perform attention using the keys and values
        # from the KV cache of `shared_kv_cache_layers[layer_name]`.
        self.shared_kv_cache_layers: dict[str, str] = {}

    def _may_reorder_batch(self, scheduler_output: "SchedulerOutput") -> bool:
        """
        Update the order of requests in the batch based on the attention
        backend's needs. For example, some attention backends (namely MLA) may
        want to separate requests based on if the attention computation will be
        compute-bound or memory-bound.

        Args:
            scheduler_output: The scheduler output.

        Returns:
            True if the batch was reordered, False otherwise.
        """
        batch_reordered = self.attn_metadata_builders[0].reorder_batch(
            self.input_batch, scheduler_output)

        # For models with multiple KV cache groups, the groups should agree on
        # the same order of requests. We ensure this by only allowing the first
        # group to reorder the batch and asserting that all other groups do not
        # reorder the batch.
        for i in range(1, len(self.kv_cache_config.kv_cache_groups)):
            assert not self.attn_metadata_builders[i].reorder_batch(
                self.input_batch, scheduler_output)
        return batch_reordered

    # Note: used for model runner override.
    def _init_device_properties(self) -> None:
        """Initialize attributes from torch.cuda.get_device_properties
        """
        self.device_properties = torch.cuda.get_device_properties(self.device)
        self.num_sms = self.device_properties.multi_processor_count

    # Note: used for model runner override.
    def _sync_device(self) -> None:
        torch.cuda.synchronize()

    def _update_states(self, scheduler_output: "SchedulerOutput") -> None:
        """Update the cached states and the persistent batch with the scheduler
        output.

        The updated states are used by the `_prepare_inputs` function to create
        the input GPU tensors for the model.

        The SamplingMetadata is updated and copied to the GPU if there is a
        new/resumed/paused/finished request in the batch.
        """
        # Remove finished requests from the cached states.
        for req_id in scheduler_output.finished_req_ids:
            self.requests.pop(req_id, None)
            self.encoder_cache.pop(req_id, None)
        # Remove the finished requests from the persistent batch.
        # NOTE(woosuk): There could be an edge case where finished_req_ids and
        # scheduled_req_ids overlap. This happens when a request is aborted and
        # then resubmitted with the same ID. In this case, we treat them as two
        # distinct requests - clearing the cached states for the first request
        # and handling the second as a new request.
        removed_req_indices: list[int] = []
        for req_id in scheduler_output.finished_req_ids:
            req_index = self.input_batch.remove_request(req_id)
            if req_index is not None:
                removed_req_indices.append(req_index)

        # Free the cached encoder outputs.
        for req_id, input_id in scheduler_output.free_encoder_input_ids:
            encoder_outputs = self.encoder_cache.get(req_id)
            if encoder_outputs is not None:
                encoder_outputs.pop(input_id, None)
                if not encoder_outputs:
                    self.encoder_cache.pop(req_id, None)

        # Remove the unscheduled requests from the persistent batch.
        # NOTE(woosuk): The unscheduled requests are either preempted requests
        # or running requests that are not scheduled in this step. We remove
        # them from the persistent batch but keep their cached states since
        # they will be scheduled again sometime in the future.
        scheduled_req_ids = scheduler_output.num_scheduled_tokens.keys()
        cached_req_ids = self.input_batch.req_id_to_index.keys()
        unscheduled_req_ids = cached_req_ids - scheduled_req_ids
        # NOTE(woosuk): The persistent batch optimization assumes that
        # consecutive batches contain mostly the same requests. If batches
        # have low request overlap (e.g., alternating between two distinct
        # sets of requests), this optimization becomes very inefficient.
        for req_id in unscheduled_req_ids:
            req_index = self.input_batch.remove_request(req_id)
            assert req_index is not None
            removed_req_indices.append(req_index)

        req_ids_to_add: list[str] = []
        # Add new requests to the cached states.
        for new_req_data in scheduler_output.scheduled_new_reqs:
            req_id = new_req_data.req_id
            sampling_params = new_req_data.sampling_params
            pooling_params = new_req_data.pooling_params
            if sampling_params and \
                sampling_params.sampling_type == SamplingType.RANDOM_SEED:
                generator = torch.Generator(device=self.device)
                generator.manual_seed(sampling_params.seed)
            else:
                generator = None

            self.requests[req_id] = CachedRequestState(
                req_id=req_id,
                prompt_token_ids=new_req_data.prompt_token_ids,
                mm_inputs=new_req_data.mm_inputs,
                mm_positions=new_req_data.mm_positions,
                sampling_params=sampling_params,
                pooling_params=pooling_params,
                generator=generator,
                block_ids=new_req_data.block_ids,
                num_computed_tokens=new_req_data.num_computed_tokens,
                output_token_ids=[],
                lora_request=new_req_data.lora_request,
            )

            # Only relevant for models using M-RoPE (e.g, Qwen2-VL)
            if self.uses_mrope:
                image_grid_thw = []
                video_grid_thw = []
                second_per_grid_ts = []
                audio_feature_lengths = []
                use_audio_in_video = False
                for mm_input in self.requests[req_id].mm_inputs:
                    if mm_input.get("image_grid_thw") is not None:
                        image_grid_thw.extend(
                            mm_input["image_grid_thw"].tolist())
                    if mm_input.get("video_grid_thw") is not None:
                        video_grid_thw.extend(
                            mm_input["video_grid_thw"].tolist())
                    if mm_input.get("second_per_grid_ts") is not None:
                        second_per_grid_ts.extend(
                            mm_input["second_per_grid_ts"])
                    if mm_input.get("audio_feature_lengths") is not None:
                        audio_feature_lengths.extend(
                            mm_input["audio_feature_lengths"])
                    if mm_input.get("use_audio_in_video") is True:
                        use_audio_in_video = True

                hf_config = self.model_config.hf_config

                self.requests[req_id].mrope_positions, \
                    self.requests[req_id].mrope_position_delta = \
                    MRotaryEmbedding.get_input_positions_tensor(
                        self.requests[req_id].prompt_token_ids,
                        hf_config=hf_config,
                        image_grid_thw=image_grid_thw,
                        video_grid_thw=video_grid_thw,
                        second_per_grid_ts=second_per_grid_ts,
                        audio_feature_lengths=audio_feature_lengths,
                        use_audio_in_video=use_audio_in_video,
                    )

            req_ids_to_add.append(req_id)

        # Update the states of the running/resumed requests.
        req_data = scheduler_output.scheduled_cached_reqs
        for i, req_id in enumerate(req_data.req_ids):
            req_state = self.requests[req_id]
            num_computed_tokens = req_data.num_computed_tokens[i]
            new_token_ids = req_data.new_token_ids[i]
            new_block_ids = req_data.new_block_ids[i]
            resumed_from_preemption = req_data.resumed_from_preemption[i]

            # Update the cached states.
            req_state.num_computed_tokens = num_computed_tokens
<<<<<<< HEAD

            if not self.async_scheduling:
                # Add the sampled token(s) from the previous step (if any).
                # This doesn't include "unverified" tokens like spec tokens.
                num_new_tokens = (num_computed_tokens +
                                  len(req_data.new_token_ids) -
                                  req_state.num_tokens)
                if num_new_tokens == 1:
                    # Avoid slicing list in most common case.
                    req_state.output_token_ids.append(
                        req_data.new_token_ids[-1])
                elif num_new_tokens > 0:
                    req_state.output_token_ids.extend(
                        req_data.new_token_ids[-num_new_tokens:])

=======
            # Add the sampled token(s) from the previous step (if any).
            # This doesn't include "unverified" tokens like spec decode tokens.
            num_new_tokens = (num_computed_tokens + len(new_token_ids) -
                              req_state.num_tokens)
            if num_new_tokens == 1:
                # Avoid slicing list in most common case.
                req_state.output_token_ids.append(new_token_ids[-1])
            elif num_new_tokens > 0:
                req_state.output_token_ids.extend(
                    new_token_ids[-num_new_tokens:])
>>>>>>> c849f586
            # Update the block IDs.
            if not resumed_from_preemption:
                # Append the new blocks to the existing block IDs.
                for block_ids, new_ids in zip(req_state.block_ids,
                                              new_block_ids):
                    block_ids.extend(new_ids)
            else:
                # The request is resumed from preemption.
                # Replace the existing block IDs with the new ones.
                req_state.block_ids = new_block_ids

            req_index = self.input_batch.req_id_to_index.get(req_id)
            if req_index is None:
                # The request is not in the persistent batch.
                # The request was either preempted and resumed later, or was not
                # scheduled in the previous step and needs to be added again.
                req_ids_to_add.append(req_id)
                continue

            # Update the persistent batch.
            self.input_batch.num_computed_tokens_cpu[req_index] = (
                num_computed_tokens)
<<<<<<< HEAD
            self.input_batch.block_table.append_row(req_data.new_block_ids,
                                                    req_index)

            if not self.async_scheduling:
                # Add new_token_ids to token_ids_cpu.
                start_token_index = num_computed_tokens
                end_token_index = num_computed_tokens + len(
                    req_data.new_token_ids)
=======
            self.input_batch.block_table.append_row(new_block_ids, req_index)
            # Add new_token_ids to token_ids_cpu.
            start_token_index = num_computed_tokens
            end_token_index = num_computed_tokens + len(new_token_ids)
            self.input_batch.token_ids_cpu[
                req_index, start_token_index:end_token_index] = new_token_ids
            self.input_batch.num_tokens_no_spec[req_index] = end_token_index
            # Add spec_token_ids to token_ids_cpu.
            spec_token_ids = scheduler_output.scheduled_spec_decode_tokens.get(
                req_id, ())
            if spec_token_ids:
                start_index = end_token_index
                end_token_index += len(spec_token_ids)
>>>>>>> c849f586
                self.input_batch.token_ids_cpu[
                    req_index,
                    start_token_index:end_token_index] = req_data.new_token_ids
                self.input_batch.num_tokens_no_spec[
                    req_index] = end_token_index
                # Add spec_token_ids to token_ids_cpu.
                spec_token_ids = (
                    scheduler_output.scheduled_spec_decode_tokens.get(
                        req_id, ()))
                if spec_token_ids:
                    start_index = end_token_index
                    end_token_index += len(spec_token_ids)
                    self.input_batch.token_ids_cpu[
                        req_index,
                        start_index:end_token_index] = spec_token_ids
                # NOTE(woosuk): `num_tokens` here may include spec tokens.
                self.input_batch.num_tokens[req_index] = end_token_index

        # Check if the batch has changed. If not, we can skip copying the
        # sampling metadata from CPU to GPU.
        batch_changed = len(removed_req_indices) > 0 or len(req_ids_to_add) > 0

        # Add the new or resumed requests to the persistent batch.
        # The smaller empty indices are filled first.
        removed_req_indices.sort(reverse=True)
        for req_id in req_ids_to_add:
            req_state = self.requests[req_id]
            if removed_req_indices:
                # Fill the empty index.
                req_index = removed_req_indices.pop()
            else:
                # Append to the end.
                req_index = None
            self.input_batch.add_request(req_state, req_index)

        # Condense the batched states if there are empty indices.
        if removed_req_indices:
            self.input_batch.condense(removed_req_indices)

        batch_reordered = self._may_reorder_batch(scheduler_output)

        if batch_changed or batch_reordered:
            self.input_batch.refresh_sampling_metadata()

    def _get_cumsum_and_arange(
        self,
        num_tokens: np.ndarray,
        cumsum_dtype: Optional[np.dtype] = None,
    ) -> tuple[np.ndarray, np.ndarray]:
        """Get the cumulative sum and batched arange of the given array.
        # E.g., [2, 5, 3] -> ([2, 7, 10], [0, 1, 0, 1, 2, 3, 4, 0, 1, 2])
        # Equivalent to but faster than:
        # np.concatenate([np.arange(n) for n in num_tokens])
        """
        # Step 1. [2, 5, 3] -> [2, 7, 10]
        cu_num_tokens = np.cumsum(num_tokens, dtype=cumsum_dtype)
        total_num_tokens = cu_num_tokens[-1]
        # Step 2. [2, 7, 10] -> [0, 0, 2, 2, 2, 2, 2, 7, 7, 7]
        cumsums_offsets = np.repeat(cu_num_tokens - num_tokens, num_tokens)
        # Step 3. [0, 1, 0, 1, 2, 3, 4, 0, 1, 2]
        arange = self.arange_np[:total_num_tokens] - cumsums_offsets

        return cu_num_tokens, arange

    def _prepare_inputs(
        self,
        scheduler_output: "SchedulerOutput",
    ) -> tuple[dict[str, Any], bool, torch.Tensor,
               Optional[SpecDecodeMetadata], np.ndarray]:
        """
        :return: tuple[
            attn_metadata: layer-to-attention_metadata mapping,
            attention_cuda_graphs: whether attention can run in cudagraph
            logits_indices, spec_decode_metadata
        ]
        """
        total_num_scheduled_tokens = scheduler_output.total_num_scheduled_tokens
        assert total_num_scheduled_tokens > 0
        num_reqs = self.input_batch.num_reqs
        assert num_reqs > 0

        # OPTIMIZATION: Start copying the block table first.
        # This way, we can overlap the copy with the following CPU operations.
        self.input_batch.block_table.commit(num_reqs)

        # Get the number of scheduled tokens for each request.
        req_ids = self.input_batch.req_ids
        tokens = [scheduler_output.num_scheduled_tokens[i] for i in req_ids]
        num_scheduled_tokens = np.array(tokens, dtype=np.int32)
        max_num_scheduled_tokens = max(tokens)

        # Get request indices.
        # E.g., [2, 5, 3] -> [0, 0, 1, 1, 1, 1, 1, 2, 2, 2]
        req_indices = np.repeat(self.arange_np[:num_reqs],
                                num_scheduled_tokens)

        # cu_num_tokens: [2, 5, 3] -> [2, 7, 10]
        # arange: [0, 1, 0, 1, 2, 3, 4, 0, 1, 2]
        cu_num_tokens, arange = self._get_cumsum_and_arange(
            num_scheduled_tokens)

        # Get positions.
        positions_np = self.positions_np[:total_num_scheduled_tokens]
        np.add(self.input_batch.num_computed_tokens_cpu[req_indices],
               arange,
               out=positions_np)

        # Calculate M-RoPE positions.
        # Only relevant for models using M-RoPE (e.g, Qwen2-VL)
        if self.uses_mrope:
            self._calc_mrope_positions(scheduler_output)

        # Get token indices.
        # E.g., [0, 1, 0, 1, 2, 3, 4, 0, 1, 2]
        # -> [0, 1, M, M + 1, M + 2, M + 3, M + 4, 2 * M, 2 * M + 1, 2 * M + 2]
        # where M is the max_model_len.
        token_indices = (positions_np +
                         req_indices * self.input_batch.token_ids_cpu.shape[1])

        # NOTE(woosuk): We use torch.index_select instead of np.take here
        # because torch.index_select is much faster than np.take for large
        # tensors.
        torch.index_select(self.input_batch.token_ids_cpu_tensor.flatten(),
                           0,
                           torch.from_numpy(token_indices),
                           out=self.input_ids_cpu[:total_num_scheduled_tokens])

        # Calculate the slot mapping for each KV cache group.
        for kv_cache_group_id, kv_cache_group_spec in enumerate(
                self.kv_cache_config.kv_cache_groups):
            block_size = kv_cache_group_spec.kv_cache_spec.block_size
            block_table: BlockTable = self.input_batch.block_table[
                kv_cache_group_id]
            # E.g., [0, 1, 0, 1, 2, 3, 4, 0, 1, 2]
            # -> [0, 0, K, K, K + 1, K + 1, K + 2, 2 * K, 2 * K, 2 * K + 1]
            # where K is the max_num_blocks_per_req and the block size is 2.
            # NOTE(woosuk): We can't simply use `token_indices // block_size`
            # here because M (max_model_len) is not necessarily divisible by
            # block_size.
            block_table_indices = (
                req_indices * block_table.max_num_blocks_per_req +
                positions_np // block_size)
            block_table_cpu = block_table.get_cpu_tensor()
            block_numbers = block_table_cpu.flatten(
            )[block_table_indices].numpy()
            block_offsets = positions_np % block_size
            np.add(
                block_numbers * block_size,
                block_offsets,
                out=block_table.slot_mapping_np[:total_num_scheduled_tokens])

        # Prepare the attention metadata.
        self.query_start_loc_np[0] = 0
        self.query_start_loc_np[1:num_reqs + 1] = cu_num_tokens

        self.seq_lens_np[:num_reqs] = (
            self.input_batch.num_computed_tokens_cpu[:num_reqs] +
            num_scheduled_tokens)

        # Copy the tensors to the GPU.
        self.input_ids[:total_num_scheduled_tokens].copy_(
            self.input_ids_cpu[:total_num_scheduled_tokens], non_blocking=True)
        if self.uses_mrope:
            # Only relevant for models using M-RoPE (e.g, Qwen2-VL)
            self.mrope_positions[:, :total_num_scheduled_tokens].copy_(
                self.mrope_positions_cpu[:, :total_num_scheduled_tokens],
                non_blocking=True)
        else:
            # Common case (1D positions)
            self.positions[:total_num_scheduled_tokens].copy_(
                self.positions_cpu[:total_num_scheduled_tokens],
                non_blocking=True)

        self.query_start_loc[:num_reqs + 1].copy_(
            self.query_start_loc_cpu[:num_reqs + 1], non_blocking=True)
        self.seq_lens[:num_reqs].copy_(self.seq_lens_cpu[:num_reqs],
                                       non_blocking=True)

        # Fill unused with -1. Needed for reshape_and_cache
        self.seq_lens[num_reqs:].fill_(0)
        # Note: pad query_start_loc to be non-decreasing, as kernels
        # like FlashAttention requires that
        self.query_start_loc[num_reqs + 1:].fill_(
            self.query_start_loc_cpu[num_reqs].item())

        query_start_loc = self.query_start_loc[:num_reqs + 1]
        seq_lens = self.seq_lens[:num_reqs]

        common_attn_metadata = CommonAttentionMetadata(
            query_start_loc=query_start_loc,
            seq_lens=seq_lens,
            num_reqs=num_reqs,
            num_actual_tokens=total_num_scheduled_tokens,
            max_query_len=max_num_scheduled_tokens,
        )

        attn_metadata: dict[str, Any] = {}
        # Prepare the attention metadata for each KV cache group and make layers
        # in the same group share the same metadata.
        for kv_cache_group_id, kv_cache_group_spec in enumerate(
                self.kv_cache_config.kv_cache_groups):

            # Prepare for cascade attention if enabled & beneficial.
            common_prefix_len = 0
            builder = self.attn_metadata_builders[kv_cache_group_id]
            if self.cascade_attn_enabled:
                common_prefix_len = self._compute_cascade_attn_prefix_len(
                    num_scheduled_tokens,
                    scheduler_output.
                    num_common_prefix_blocks[kv_cache_group_id],
                    kv_cache_group_spec.kv_cache_spec,
                    builder,
                )

            attn_metadata_i = (builder.build(
                common_prefix_len=common_prefix_len,
                common_attn_metadata=common_attn_metadata,
            ))

            for layer_name in kv_cache_group_spec.layer_names:
                attn_metadata[layer_name] = attn_metadata_i

        attention_cuda_graphs = all(
            b.can_run_in_cudagraph(common_attn_metadata)
            for b in self.attn_metadata_builders)

        use_spec_decode = len(
            scheduler_output.scheduled_spec_decode_tokens) > 0
        if not use_spec_decode:
            # NOTE(woosuk): Due to chunked prefills, the batch may contain
            # partial requests. While we should not sample any token
            # from these partial requests, we do so for simplicity.
            # We will ignore the sampled tokens from the partial requests.
            # TODO: Support prompt logprobs.
            logits_indices = query_start_loc[1:] - 1
            spec_decode_metadata = None
        else:
            # Get the number of draft tokens for each request.
            # Iterate over the dictionary rather than all requests since not all
            # requests have draft tokens.
            num_draft_tokens = np.zeros(num_reqs, dtype=np.int32)
            for req_id, draft_token_ids in (
                    scheduler_output.scheduled_spec_decode_tokens.items()):
                req_idx = self.input_batch.req_id_to_index[req_id]
                num_draft_tokens[req_idx] = len(draft_token_ids)

            spec_decode_metadata = self._calc_spec_decode_metadata(
                num_draft_tokens, cu_num_tokens)
            logits_indices = spec_decode_metadata.logits_indices

        # Hot-Swap lora model
        if self.lora_config:
            self.set_active_loras(self.input_batch, num_scheduled_tokens)

        return (attn_metadata, attention_cuda_graphs, logits_indices,
                spec_decode_metadata, num_scheduled_tokens)

    def _compute_cascade_attn_prefix_len(
        self,
        num_scheduled_tokens: np.ndarray,
        num_common_prefix_blocks: int,
        kv_cache_spec: KVCacheSpec,
        attn_metadata_builder: AttentionMetadataBuilder,
    ) -> int:
        """Compute the length of the common prefix for cascade attention.

        NOTE(woosuk): The common prefix length returned by this function
        represents the length used specifically for cascade attention, not the
        actual number of tokens shared between requests. When cascade attention
        is disabled (use_cascade=False), this function returns 0 even if
        requests share common tokens. Additionally, the common prefix length is
        truncated to a multiple of the block size and may be further truncated
        due to implementation details explained below.

        Args:
            num_scheduled_tokens: Number of tokens scheduled per request.
            num_common_prefix_blocks: Number of shared KV cache blocks.

        Returns:
            int: Length of common prefix in tokens.
        """
        common_prefix_len = num_common_prefix_blocks * kv_cache_spec.block_size
        if common_prefix_len == 0:
            # Common case.
            return 0

        # NOTE(woosuk): Cascade attention uses two attention kernels: one
        # for the common prefix and the other for the rest. For the first
        # kernel, we concatenate all the query tokens (possibly from
        # different requests) and treat them as if they are from the same
        # request. Then, we use bi-directional attention to process the
        # common prefix in the KV cache. Importantly, this means that the
        # first kernel does not do any masking.

        # Consider the following example:
        # Request 1's input query: [D, E, X]
        # Request 1's kv cache: [A, B, C, D, E, X]
        # Request 1's num_computed_tokens: 3 (i.e., [A, B, C])
        # Request 2's input query: [E, Y]
        # Request 2's kv cache: [A, B, C, D, E, Y]
        # Request 2's num_computed_tokens: 4 (i.e., [A, B, C, D])

        # If we use [A, B, C, D, E] as the common prefix, then the
        # first kernel will compute the bi-directional attention between
        # input query [D, E, X, E, Y] and common prefix [A, B, C, D, E].
        # However, this is wrong because D in Request 1 should not attend to
        # E in the common prefix (i.e., we need masking).
        # To avoid this, [A, B, C, D] should be the common prefix.
        # That is, the common prefix should be capped by the minimum
        # num_computed_tokens among the requests, and plus one to include
        # the first token of the query.

        # In practice, we use [A, B, C] as the common prefix, instead of
        # [A, B, C, D] (i.e., the common prefix is capped by the minimum
        # num_computed_tokens, without plus one).
        # This is because of an implementation detail: We want to always
        # use two kernels for cascade attention. Let's imagine:
        # Request 3's input query: [D]
        # Request 3's kv cache: [A, B, C, D]
        # Request 3's num_computed_tokens: 3 (i.e., [A, B, C])
        # If we use [A, B, C, D] as the common prefix for Request 1-3,
        # then Request 3 will be processed only by the first kernel,
        # and the second kernel will get an empty input. While this is not
        # a fundamental problem, our current implementation does not support
        # this case.
        num_reqs = len(num_scheduled_tokens)
        common_prefix_len = min(
            common_prefix_len,
            self.input_batch.num_computed_tokens_cpu[:num_reqs].min())
        # common_prefix_len should be a multiple of the block size.
        common_prefix_len = (common_prefix_len // kv_cache_spec.block_size *
                             kv_cache_spec.block_size)
        use_sliding_window = (isinstance(kv_cache_spec, SlidingWindowSpec) or
                              (isinstance(kv_cache_spec, FullAttentionSpec)
                               and kv_cache_spec.sliding_window is not None))
        assert isinstance(kv_cache_spec, AttentionSpec)
        use_cascade = attn_metadata_builder.use_cascade_attention(
            common_prefix_len=common_prefix_len,
            query_lens=num_scheduled_tokens,
            num_query_heads=self.num_query_heads,
            num_kv_heads=kv_cache_spec.num_kv_heads,
            use_alibi=self.use_alibi,
            use_sliding_window=use_sliding_window,
            num_sms=self.num_sms,
        )
        return common_prefix_len if use_cascade else 0

    def _calc_mrope_positions(self, scheduler_output: "SchedulerOutput"):
        mrope_pos_ptr = 0
        for index, req_id in enumerate(self.input_batch.req_ids):
            req = self.requests[req_id]
            assert req.mrope_positions is not None

            num_computed_tokens = \
                self.input_batch.num_computed_tokens_cpu[index]
            num_scheduled_tokens = \
                scheduler_output.num_scheduled_tokens[req_id]
            num_prompt_tokens = len(req.prompt_token_ids)

            if num_computed_tokens + num_scheduled_tokens > num_prompt_tokens:
                prompt_part_len = max(0,
                                      num_prompt_tokens - num_computed_tokens)
                completion_part_len = max(
                    0, num_scheduled_tokens - prompt_part_len)
            else:
                prompt_part_len = num_scheduled_tokens
                completion_part_len = 0

            assert num_scheduled_tokens == prompt_part_len + completion_part_len

            if prompt_part_len > 0:
                # prompt's mrope_positions are pre-computed
                dst_start = mrope_pos_ptr
                dst_end = mrope_pos_ptr + prompt_part_len
                src_start = num_computed_tokens
                src_end = num_computed_tokens + prompt_part_len

                self.mrope_positions_cpu[:, dst_start:dst_end] = \
                    req.mrope_positions[:,src_start:src_end]

                mrope_pos_ptr += prompt_part_len

            if completion_part_len > 0:
                # compute completion's mrope_positions on-the-fly
                dst_start = mrope_pos_ptr
                dst_end = mrope_pos_ptr + completion_part_len

                MRotaryEmbedding.get_next_input_positions_tensor(
                    out=self.mrope_positions_np,
                    out_offset=dst_start,
                    mrope_position_delta=req.mrope_position_delta,
                    context_len=num_computed_tokens + prompt_part_len,
                    num_new_tokens=completion_part_len,
                )

                mrope_pos_ptr += completion_part_len

    def _calc_spec_decode_metadata(
        self,
        num_draft_tokens: np.ndarray,
        cu_num_scheduled_tokens: np.ndarray,
    ) -> SpecDecodeMetadata:
        # Inputs:
        # cu_num_scheduled_tokens:  [  4, 104, 107, 207, 209]
        # num_draft_tokens:         [  3,   0,   2,   0,   1]
        # Outputs:
        # cu_num_draft_tokens:      [  3,   3,   5,   5,   6]
        # logits_indices:           [  0,   1,   2,   3, 103, 104, 105, 106,
        #                            206, 207, 208]
        # target_logits_indices:    [  0,   1,   2,   5,   6,   9]
        # bonus_logits_indices:     [  3,   4,   7,   8,  10]

        # Compute the logits indices.
        # [4, 1, 3, 1, 2]
        num_sampled_tokens = num_draft_tokens + 1

        # Step 1. cu_num_sampled_tokens: [4, 5, 8, 9, 11]
        # arange: [0, 1, 2, 3, 0, 0, 1, 2, 0, 0, 1]
        cu_num_sampled_tokens, arange = self._get_cumsum_and_arange(
            num_sampled_tokens, cumsum_dtype=np.int32)
        # Step 2. [0, 0, 0, 0, 103, 104, 104, 104, 206, 207, 207]
        logits_indices = np.repeat(
            cu_num_scheduled_tokens - num_sampled_tokens, num_sampled_tokens)
        # Step 3. [0, 1, 2, 3, 103, 104, 105, 106, 206, 207, 208]
        logits_indices += arange

        # Compute the bonus logits indices.
        bonus_logits_indices = cu_num_sampled_tokens - 1

        # Compute the draft logits indices.
        # cu_num_draft_tokens: [3, 3, 5, 5, 6]
        # arange: [0, 1, 2, 0, 1, 0]
        cu_num_draft_tokens, arange = self._get_cumsum_and_arange(
            num_draft_tokens, cumsum_dtype=np.int32)
        # [0, 0, 0, 5, 5, 9]
        target_logits_indices = np.repeat(
            cu_num_sampled_tokens - num_sampled_tokens, num_draft_tokens)
        # [0, 1, 2, 5, 6, 9]
        target_logits_indices += arange

        # TODO: Optimize the CPU -> GPU copy.
        cu_num_draft_tokens = torch.from_numpy(cu_num_draft_tokens).to(
            self.device, non_blocking=True)
        logits_indices = torch.from_numpy(logits_indices).to(self.device,
                                                             non_blocking=True)
        target_logits_indices = torch.from_numpy(target_logits_indices).to(
            self.device, non_blocking=True)
        bonus_logits_indices = torch.from_numpy(bonus_logits_indices).to(
            self.device, non_blocking=True)

        # Compute the draft token ids.
        # draft_token_indices:      [  1,   2,   3, 105, 106, 208]
        draft_token_ids = self.input_ids[logits_indices]
        draft_token_ids = draft_token_ids[target_logits_indices + 1]

        metadata = SpecDecodeMetadata(
            draft_token_ids=draft_token_ids,
            num_draft_tokens=num_draft_tokens.tolist(),
            cu_num_draft_tokens=cu_num_draft_tokens,
            target_logits_indices=target_logits_indices,
            bonus_logits_indices=bonus_logits_indices,
            logits_indices=logits_indices,
        )
        return metadata

    def _execute_mm_encoder(self, scheduler_output: "SchedulerOutput"):
        scheduled_encoder_inputs = scheduler_output.scheduled_encoder_inputs
        if not scheduled_encoder_inputs:
            return

        # Batch the multi-modal inputs.
        mm_inputs = list[MultiModalKwargs]()
        req_ids_pos = list[tuple[str, int, PlaceholderRange]]()
        for req_id, encoder_input_ids in scheduled_encoder_inputs.items():
            req_state = self.requests[req_id]

            for mm_input_id in encoder_input_ids:
                mm_inputs.append(req_state.mm_inputs[mm_input_id])
                req_ids_pos.append(
                    (req_id, mm_input_id, req_state.mm_positions[mm_input_id]))

        # Batch mm inputs as much as we can: if a request in the batch has
        # multiple modalities or a different modality than the previous one,
        # we process it separately to preserve item order.
        # FIXME(ywang96): This is a hacky way to deal with multiple modalities
        # in the same batch while still being able to benefit from batching
        # multimodal inputs. The proper solution should be reordering the
        # encoder outputs.
        grouped_mm_inputs_list = group_mm_inputs_by_modality(mm_inputs)

        encoder_outputs = []
        for grouped_mm_inputs in grouped_mm_inputs_list:
            batched_mm_inputs = MultiModalKwargs.batch(
                grouped_mm_inputs, pin_memory=self.pin_memory)
            batched_mm_inputs = MultiModalKwargs.as_kwargs(
                batched_mm_inputs,
                device=self.device,
            )

            # Run the encoder.
            # `curr_group_outputs` is either of the following:
            # 1. A tensor of shape (num_items, feature_size, hidden_size)
            # in case feature_size is fixed across all multimodal items.
            # 2. A list or tuple (length: num_items) of tensors, each of shape
            # (feature_size, hidden_size) in case the feature size is dynamic
            # depending on the input multimodal items.
            curr_group_outputs = self.model.get_multimodal_embeddings(
                **batched_mm_inputs)

            sanity_check_mm_encoder_outputs(
                curr_group_outputs,
                expected_num_items=len(grouped_mm_inputs),
            )

            for output in curr_group_outputs:
                encoder_outputs.append(output)

        # Cache the encoder outputs.
        for (req_id, input_id, pos_info), output in zip(
                req_ids_pos,
                encoder_outputs,
        ):
            if req_id not in self.encoder_cache:
                self.encoder_cache[req_id] = {}

            self.encoder_cache[req_id][input_id] = scatter_mm_placeholders(
                output,
                is_embed=pos_info.is_embed,
            )

    def _gather_mm_embeddings(
        self,
        scheduler_output: "SchedulerOutput",
    ) -> list[torch.Tensor]:
        mm_embeds: list[torch.Tensor] = []
        for req_id in self.input_batch.req_ids:
            num_scheduled_tokens = scheduler_output.num_scheduled_tokens[
                req_id]
            req_state = self.requests[req_id]
            num_computed_tokens = req_state.num_computed_tokens
            mm_positions = req_state.mm_positions
            for i, pos_info in enumerate(mm_positions):
                start_pos = pos_info.offset
                num_encoder_tokens = pos_info.length

                # The encoder output is needed if the two ranges overlap:
                # [num_computed_tokens,
                #  num_computed_tokens + num_scheduled_tokens) and
                # [start_pos, start_pos + num_encoder_tokens)
                if start_pos >= num_computed_tokens + num_scheduled_tokens:
                    # The encoder output is not needed in this step.
                    break
                if start_pos + num_encoder_tokens <= num_computed_tokens:
                    # The encoder output is already processed and stored
                    # in the decoder's KV cache.
                    continue

                start_idx = max(num_computed_tokens - start_pos, 0)
                end_idx = min(
                    num_computed_tokens - start_pos + num_scheduled_tokens,
                    num_encoder_tokens)
                assert start_idx < end_idx
                assert req_id in self.encoder_cache
                assert i in self.encoder_cache[req_id]
                encoder_output = self.encoder_cache[req_id][i]

                if (is_embed := pos_info.is_embed) is not None:
                    is_embed = is_embed[start_idx:end_idx]

                mm_embeds_item = gather_mm_placeholders(
                    encoder_output[start_idx:end_idx],
                    is_embed=is_embed,
                )
                mm_embeds.append(mm_embeds_item)
        return mm_embeds

    def get_model(self) -> nn.Module:
        return self.model

    def apply_grammar_bitmask(
        self,
        scheduler_output: "SchedulerOutput",
        logits: torch.Tensor,
    ):
        grammar_bitmask = scheduler_output.grammar_bitmask
        if grammar_bitmask is None:
            return

        # We receive the structured output bitmask from the scheduler,
        # compacted to contain bitmasks only for structured output requests.
        # The order of the requests in the bitmask is not guaranteed to be the
        # same as the order of the requests in the gpu runner's batch. We need
        # to sort the bitmask to match the order of the requests used here.

        # Get the batch indices of the structured output requests.
        # Keep track of the number of speculative tokens scheduled for every
        # request in the batch, as the logit indices are offset by this amount.
        struct_out_req_batch_indices: dict[str, int] = {}
        cumulative_offset = 0
        seq = sorted(self.input_batch.req_id_to_index.items(),
                     key=lambda x: x[1])
        for req_id, batch_index in seq:
            logit_index = batch_index + cumulative_offset
            cumulative_offset += len(
                scheduler_output.scheduled_spec_decode_tokens.get(req_id, []))
            if req_id in scheduler_output.structured_output_request_ids:
                struct_out_req_batch_indices[req_id] = logit_index

        out_indices = []

        # Reorder the bitmask to match the order of the requests in the batch.
        sorted_bitmask = np.zeros_like(grammar_bitmask,
                                       shape=(logits.shape[0],
                                              grammar_bitmask.shape[1]))
        cumulative_index = 0
        seq = sorted(scheduler_output.structured_output_request_ids.items(),
                     key=lambda x: x[1])
        for req_id, _ in seq:
            logit_index = struct_out_req_batch_indices[req_id]
            num_spec_tokens = len(
                scheduler_output.scheduled_spec_decode_tokens.get(req_id, []))
            for i in range(1 + num_spec_tokens):
                sorted_bitmask[logit_index + i] = \
                    grammar_bitmask[cumulative_index + i]
                out_indices.append(logit_index + i)
            cumulative_index += 1 + num_spec_tokens
        grammar_bitmask = sorted_bitmask

        # Serialization of np.ndarray is much more efficient than a tensor,
        # so we receive it in that format.
        grammar_bitmask = torch.from_numpy(grammar_bitmask)

        # Force use of the torch.compile implementation from xgrammar to work
        # around issues with the Triton kernel in concurrent structured output
        # scenarios. See PR #19565 and issues #19493, #18376 for details.
        xgr_torch_compile.apply_token_bitmask_inplace_torch_compile(
            logits,
            grammar_bitmask.to(self.device, non_blocking=True),
            indices=out_indices,
        )

    def sync_and_slice_intermediate_tensors(
            self, num_tokens: int, intermediate_tensors: IntermediateTensors,
            sync_self: bool) -> IntermediateTensors:

        assert self.intermediate_tensors is not None

        tp = self.vllm_config.parallel_config.tensor_parallel_size
        enabled_sp = self.compilation_config.pass_config. \
            enable_sequence_parallelism
        if enabled_sp:
            # When sequence parallelism is enabled, we always pad num_tokens
            # to be a multiple of tensor_parallel_size (tp) earlier
            assert num_tokens % tp == 0
        is_residual_scattered = tp > 1 and enabled_sp \
            and num_tokens % tp == 0

        # When sequence parallelism is enabled, the "residual" tensor is sharded
        # across tensor parallel ranks, so each rank only needs its own slice.
        if sync_self:
            assert intermediate_tensors is not None
            for k, v in intermediate_tensors.items():
                is_scattered = "residual" and is_residual_scattered
                copy_len = num_tokens // tp if is_scattered else \
                    num_tokens
                self.intermediate_tensors[k][:copy_len].copy_(
                    v[:copy_len], non_blocking=True)

        return IntermediateTensors({
            k:
            v[:num_tokens // tp]
            if k == "residual" and is_residual_scattered else v[:num_tokens]
            for k, v in self.intermediate_tensors.items()
        })

    def eplb_step(self,
                  is_dummy: bool = False,
                  is_profile: bool = False) -> None:
        """
        Step for the EPLB (Expert Parallelism Load Balancing) state.
        """
        if not self.parallel_config.enable_eplb:
            return

        assert self.eplb_state is not None
        assert is_mixture_of_experts(self.model)
        self.eplb_state.step(
            self.model,
            is_dummy,
            is_profile,
            log_stats=self.parallel_config.eplb_log_balancedness,
        )

    def get_dp_padding(self,
                       num_tokens: int) -> tuple[int, Optional[torch.Tensor]]:
        dp_size = self.vllm_config.parallel_config.data_parallel_size
        dp_rank = self.vllm_config.parallel_config.data_parallel_rank

        # For DP: Don't pad when setting enforce_eager.
        # This lets us set enforce_eager on the prefiller in a P/D setup and
        # still use CUDA graphs (enabled by this padding) on the decoder.
        #
        # TODO(tms) : There are many cases where padding is enabled for
        # prefills, causing unnecessary and excessive padding of activations.

        if dp_size == 1 or self.vllm_config.model_config.enforce_eager:
            # Early exit.
            return 0, None

        num_tokens_across_dp = DPMetadata.num_tokens_across_dp(
            num_tokens, dp_size, dp_rank)
        max_tokens_across_dp_cpu = torch.max(num_tokens_across_dp).item()
        num_tokens_after_padding = torch.tensor([max_tokens_across_dp_cpu] *
                                                dp_size,
                                                device="cpu",
                                                dtype=torch.int32)
        return max_tokens_across_dp_cpu - num_tokens, num_tokens_after_padding

    def _pool(
        self,
        hidden_states: torch.Tensor,
        num_scheduled_tokens: int,
        num_scheduled_tokens_np: np.ndarray,
        finished_sending: Optional[set[str]],
        finished_recving: Optional[set[str]],
    ) -> ModelRunnerOutput:
        assert self.input_batch.num_reqs ==\
            len(self.input_batch.pooling_params), \
        "Either all or none of the requests in" \
        " a batch must be pooling request"

        extracted_hidden_states = list(
            torch.split(hidden_states[:num_scheduled_tokens],
                        num_scheduled_tokens_np.tolist()))

        pooling_metadata = self.input_batch.pooling_metadata

        raw_pooler_output = self.model.pooler(
            hidden_states=extracted_hidden_states,
            pooling_metadata=pooling_metadata)

        pooler_output: list[Optional[torch.Tensor]] = []
        seq_lens = self.seq_lens[:self.input_batch.num_reqs]
        for raw_output, seq_len, prompt_len in zip(
                raw_pooler_output, seq_lens, pooling_metadata.prompt_lens):

            if seq_len == prompt_len:
                pooler_output.append(raw_output.data.cpu())
            else:
                pooler_output.append(None)

        return ModelRunnerOutput(
            req_ids=self.input_batch.req_ids,
            req_id_to_index=self.input_batch.req_id_to_index,
            sampled_token_ids=[],
            spec_token_ids=None,
            logprobs=None,
            prompt_logprobs_dict={},
            pooler_output=pooler_output,
            finished_sending=finished_sending,
            finished_recving=finished_recving,
        )

    @torch.inference_mode()
    def execute_model(
        self,
        scheduler_output: "SchedulerOutput",
        intermediate_tensors: Optional[IntermediateTensors] = None,
    ) -> Union[ModelRunnerOutput, IntermediateTensors]:

        self._update_states(scheduler_output)
        if not scheduler_output.total_num_scheduled_tokens:
            if not has_kv_transfer_group():
                # Return empty ModelRunnerOutput if there's no work to do.
                return EMPTY_MODEL_RUNNER_OUTPUT

            return self.kv_connector_no_forward(scheduler_output)

        # Prepare the decoder inputs.
        (attn_metadata, attention_cuda_graphs, logits_indices,
         spec_decode_metadata,
         num_scheduled_tokens_np) = (self._prepare_inputs(scheduler_output))
        num_scheduled_tokens = scheduler_output.total_num_scheduled_tokens
        if (self.use_cuda_graph
                and num_scheduled_tokens <= self.cudagraph_batch_sizes[-1]):
            # Use piecewise CUDA graphs.
            # Add padding to the batch size.
            num_input_tokens = self.vllm_config.pad_for_cudagraph(
                num_scheduled_tokens)
        else:
            # Eager mode.
            # Pad tokens to multiple of tensor_parallel_size when
            # enabled collective fusion for SP
            tp_size = self.vllm_config.parallel_config.tensor_parallel_size
            if self.compilation_config.pass_config. \
                enable_sequence_parallelism and tp_size > 1:
                from vllm.utils import round_up
                num_input_tokens = round_up(num_scheduled_tokens, tp_size)
            else:
                num_input_tokens = num_scheduled_tokens

        # Padding for DP
        num_pad, num_tokens_across_dp = self.get_dp_padding(num_input_tokens)
        num_input_tokens += num_pad

        # _prepare_inputs may reorder the batch, so we must gather multi
        # modal outputs after that to ensure the correct order
        if self.is_multimodal_model:
            # Run the multimodal encoder if any.
            self._execute_mm_encoder(scheduler_output)
            mm_embeds = self._gather_mm_embeddings(scheduler_output)
        else:
            mm_embeds = []

        if self.is_multimodal_model and get_pp_group().is_first_rank:
            # NOTE(woosuk): To unify token ids and soft tokens (vision
            # embeddings), we always use embeddings (rather than token ids)
            # as input to the multimodal model, even when the input is text.
            input_ids = self.input_ids[:num_scheduled_tokens]
            if mm_embeds:
                inputs_embeds = self.model.get_input_embeddings(
                    input_ids, mm_embeds)
            else:
                inputs_embeds = self.model.get_input_embeddings(input_ids)
            # TODO(woosuk): Avoid the copy. Optimize.
            self.inputs_embeds[:num_scheduled_tokens].copy_(inputs_embeds)
            inputs_embeds = self.inputs_embeds[:num_input_tokens]
            input_ids = None
        else:
            # For text-only models, we use token ids as input.
            # While it is possible to use embeddings as input just like the
            # multimodal models, it is not desirable for performance since
            # then the embedding layer is not included in the CUDA graph.
            input_ids = self.input_ids[:num_input_tokens]
            inputs_embeds = None
        if self.uses_mrope:
            positions = self.mrope_positions[:, :num_input_tokens]
        else:
            positions = self.positions[:num_input_tokens]

        if get_pp_group().is_first_rank:
            intermediate_tensors = None
        else:
            intermediate_tensors = self.sync_and_slice_intermediate_tensors(
                num_input_tokens, intermediate_tensors, True)

        # Some attention backends only support CUDA Graphs in pure decode.
        # If attention doesn't support CUDA Graphs for this batch, but we
        # compiled with full CUDA graphs, we have to skip them entirely.
        skip_cuda_graphs = self.full_cuda_graph and not attention_cuda_graphs

        # Run the model.
        # Use persistent buffers for CUDA graphs.
        with set_forward_context(
                attn_metadata,
                self.vllm_config,
                num_tokens=num_input_tokens,
                num_tokens_across_dp=num_tokens_across_dp,
                skip_cuda_graphs=skip_cuda_graphs,
        ):
            self.maybe_setup_kv_connector(scheduler_output)

            model_output = self.model(
                input_ids=input_ids,
                positions=positions,
                intermediate_tensors=intermediate_tensors,
                inputs_embeds=inputs_embeds,
            )

            self.maybe_wait_for_kv_save()
            finished_sending, finished_recving = (
                self.get_finished_kv_transfers(scheduler_output))

        if self.use_aux_hidden_state_outputs:
            hidden_states, aux_hidden_states = model_output
        else:
            hidden_states = model_output
        # Broadcast PP output for external_launcher (torchrun)
        # to make sure we are synced across pp ranks
        # TODO: Support overlapping mirco-batches
        # https://github.com/vllm-project/vllm/issues/18019
        broadcast_pp_output = \
            self.parallel_config.distributed_executor_backend \
            == "external_launcher" and len(get_pp_group().ranks) > 0
        if not get_pp_group().is_last_rank:
            # For mid-pipeline stages, return the hidden states.
            if not broadcast_pp_output:
                return hidden_states
            assert isinstance(hidden_states, IntermediateTensors)
            get_pp_group().send_tensor_dict(hidden_states.tensors,
                                            all_gather_group=get_tp_group())
            logits = None
        else:
            if self.input_batch.pooling_params:
                return self._pool(hidden_states, num_scheduled_tokens,
                                  num_scheduled_tokens_np, finished_sending,
                                  finished_recving)

            sample_hidden_states = hidden_states[logits_indices]
            logits = self.model.compute_logits(sample_hidden_states, None)
        if broadcast_pp_output:
            model_output_broadcast_data = {
                "logits": logits.contiguous(),
            } if logits is not None else {}
            model_output_broadcast_data = get_pp_group().broadcast_tensor_dict(
                model_output_broadcast_data, src=len(get_pp_group().ranks) - 1)
            assert model_output_broadcast_data is not None
            logits = model_output_broadcast_data["logits"]

        # Apply structured output bitmasks if present
        if scheduler_output.grammar_bitmask is not None:
            self.apply_grammar_bitmask(scheduler_output, logits)

        # Sample the next token and get logprobs if needed.
        sampling_metadata = self.input_batch.sampling_metadata
        if spec_decode_metadata is None:
            sampler_output = self.sampler(
                logits=logits,
                sampling_metadata=sampling_metadata,
            )
        else:
            # When indexing with a tensor (bonus_logits_indices), PyTorch
            # creates a new tensor with separate storage from the original
            # logits tensor. This means any in-place operations on bonus_logits
            # won't affect the original logits tensor.
            assert logits is not None
            bonus_logits = logits[spec_decode_metadata.bonus_logits_indices]
            sampler_output = self.sampler(
                logits=bonus_logits,
                sampling_metadata=sampling_metadata,
            )
            bonus_token_ids = sampler_output.sampled_token_ids

            # Just like `bonus_logits`, `target_logits` is a new tensor with
            # separate storage from the original `logits` tensor. Therefore,
            # it is safe to update `target_logits` in place.
            target_logits = logits[spec_decode_metadata.target_logits_indices]
            output_token_ids = self.rejection_sampler(
                spec_decode_metadata,
                None,  # draft_probs
                target_logits,
                bonus_token_ids,
                sampling_metadata,
            )
            sampler_output.sampled_token_ids = output_token_ids

        num_nans_in_logits = {}
        if envs.VLLM_COMPUTE_NANS_IN_LOGITS:
            num_nans_in_logits = self._get_nans_in_logits(logits)

        # TODO(woosuk): The following loop can be slow since it iterates over
        # the requests one by one. Optimize.
        discard_sampled_tokens_req_indices = []
        for i, req_id in enumerate(self.input_batch.req_ids):
            req_state = self.requests[req_id]
            seq_len = (req_state.num_computed_tokens +
                       scheduler_output.num_scheduled_tokens[req_id])
            if seq_len < req_state.num_tokens:
                # Ignore the sampled token for partial prefills.
                # Rewind the generator state as if the token was not sampled.
                # This relies on cuda-specific torch-internal impl details
                generator = self.input_batch.generators.get(i)
                if generator is not None:
                    generator.set_offset(generator.get_offset() - 4)
                # Record the index of the request that should not be sampled,
                # so that we could clear the sampled tokens before returning.
                discard_sampled_tokens_req_indices.append(i)

        # NOTE: GPU -> CPU Sync happens here.
        # Move as many CPU operations as possible before this sync point.
        logprobs_tensors = sampler_output.logprobs_tensors
        logprobs_lists = logprobs_tensors.tolists() \
            if logprobs_tensors is not None else None

        # Compute prompt logprobs if needed.
        prompt_logprobs_dict = self._get_prompt_logprobs_dict(
            hidden_states[:num_scheduled_tokens],
            scheduler_output,
        )

        # Get the valid generated tokens.
        sampled_token_ids = sampler_output.sampled_token_ids
        max_gen_len = sampled_token_ids.shape[-1]
        if max_gen_len == 1:
            # No spec decode tokens.
            valid_sampled_token_ids = sampled_token_ids.tolist()
        else:
            # Includes spec decode tokens.
            valid_sampled_token_ids = self.rejection_sampler.parse_output(
                sampled_token_ids,
                self.input_batch.vocab_size,
            )
        # Mask out the sampled tokens that should not be sampled.
        for i in discard_sampled_tokens_req_indices:
            valid_sampled_token_ids[i].clear()

        if self.async_scheduling:
            for req_idx, sampled_ids in enumerate(valid_sampled_token_ids):
                if not sampled_ids:
                    continue

                start_idx = self.input_batch.num_tokens_no_spec[req_idx]
                end_idx = start_idx + len(sampled_ids)
                if end_idx >= self.max_model_len:
                    continue

                self.input_batch.token_ids_cpu[req_idx,
                                               start_idx:end_idx] = sampled_ids
                self.input_batch.num_tokens_no_spec[req_idx] = end_idx
                self.input_batch.num_tokens[req_idx] = end_idx
                req_id = self.input_batch.req_ids[req_idx]
                req_state = self.requests[req_id]
                req_state.output_token_ids.extend(sampled_ids)

        if not self.speculative_config:
            # Speculative decoding is not enabled.
            spec_token_ids = None
        elif self.speculative_config.method == "ngram":
            assert isinstance(self.drafter, NgramProposer)
            spec_token_ids = self.generate_draft_token_ids(
                valid_sampled_token_ids, sampling_metadata)
        elif self.speculative_config.method == "medusa":
            assert isinstance(self.drafter, MedusaProposer)
            if max_gen_len == 1:
                hidden_states = sample_hidden_states
            else:
                indices = []
                offset = 0
                for num_draft, tokens in zip(
                        spec_decode_metadata.num_draft_tokens,
                        valid_sampled_token_ids):
                    indices.append(offset + len(tokens) - 1)
                    offset += num_draft + 1

                indices = torch.tensor(indices,
                                       device=sample_hidden_states.device)
                hidden_states = sample_hidden_states[indices]

            spec_token_ids = self.drafter.propose(
                target_hidden_states=hidden_states,
                sampling_metadata=sampling_metadata,
            )
        elif self.speculative_config.use_eagle():
            assert isinstance(self.drafter, EagleProposer)
            # TODO(woosuk): Refactor the loop.
            next_token_ids: list[int] = []
            for i, token_ids in enumerate(valid_sampled_token_ids):
                if token_ids:
                    # Common case.
                    next_token_id = token_ids[-1]
                else:
                    # Partial prefill (rare case).
                    # Get the next token id from the request state.
                    req_id = self.input_batch.req_ids[i]
                    req_state = self.requests[req_id]
                    seq_len = (req_state.num_computed_tokens +
                               scheduler_output.num_scheduled_tokens[req_id])
                    next_token_id = req_state.get_token_id(seq_len)
                next_token_ids.append(next_token_id)
            next_token_ids = torch.tensor(next_token_ids,
                                          dtype=torch.int32,
                                          device=self.device)
            # At this moment, we assume all eagle layers belong to the same KV
            # cache group, thus using the same attention metadata.
            eagle_attn_metadata = attn_metadata[
                self.drafter.attn_layer_names[0]]

            # NOTE: deepseek_mtp uses MLA which does not have `block_table`
            if hasattr(eagle_attn_metadata, "block_table"):
                block_table = eagle_attn_metadata.block_table
            else:
                block_table = None

            if spec_decode_metadata is None:
                # input_ids can be None for multimodal models.
                target_token_ids = self.input_ids[:num_scheduled_tokens]
                target_positions = positions[:num_scheduled_tokens]
                if self.use_aux_hidden_state_outputs:
                    target_hidden_states = torch.cat(
                        [h[:num_scheduled_tokens] for h in aux_hidden_states],
                        dim=-1)
                else:
                    target_hidden_states = hidden_states[:num_scheduled_tokens]
                target_slot_mapping = eagle_attn_metadata.slot_mapping
                cu_num_tokens = eagle_attn_metadata.query_start_loc
            else:
                # TODO(woosuk): Refactor this.
                num_draft_tokens = spec_decode_metadata.num_draft_tokens
                num_rejected_tokens = [
                    n + 1 - len(valid_sampled_token_ids[i]) if n > 0 else 0
                    for i, n in enumerate(num_draft_tokens)
                ]
                num_rejected_tokens_tensor = async_tensor_h2d(
                    num_rejected_tokens,
                    dtype=torch.int32,
                    target_device=self.device,
                    pin_memory=True)
                num_tokens = num_scheduled_tokens - sum(num_rejected_tokens)
                cu_num_tokens, token_indices = self.drafter.prepare_inputs(
                    eagle_attn_metadata.query_start_loc,
                    num_rejected_tokens_tensor,
                    num_tokens,
                )
                target_token_ids = self.input_ids[token_indices]
                target_positions = positions[token_indices]
                if self.use_aux_hidden_state_outputs:
                    target_hidden_states = torch.cat(
                        [h[token_indices] for h in aux_hidden_states], dim=-1)
                else:
                    target_hidden_states = hidden_states[token_indices]
                target_slot_mapping = eagle_attn_metadata.slot_mapping[
                    token_indices]
            draft_token_ids = self.drafter.propose(
                target_token_ids=target_token_ids,
                target_positions=target_positions,
                target_hidden_states=target_hidden_states,
                target_slot_mapping=target_slot_mapping,
                next_token_ids=next_token_ids,
                cu_num_tokens=cu_num_tokens,
                block_table=block_table,
                sampling_metadata=sampling_metadata,
            )
            spec_token_ids = draft_token_ids.tolist()

        # Clear KVConnector state after all KVs are generated.
        if has_kv_transfer_group():
            get_kv_transfer_group().clear_connector_metadata()

        self.eplb_step()

        return ModelRunnerOutput(
            req_ids=self.input_batch.req_ids,
            req_id_to_index=self.input_batch.req_id_to_index,
            sampled_token_ids=valid_sampled_token_ids,
            spec_token_ids=spec_token_ids,
            logprobs=logprobs_lists,
            prompt_logprobs_dict=prompt_logprobs_dict,
            pooler_output=[],
            finished_sending=finished_sending,
            finished_recving=finished_recving,
            num_nans_in_logits=num_nans_in_logits,
        )

    def kv_connector_no_forward(
            self, scheduler_output: "SchedulerOutput") -> ModelRunnerOutput:
        # KV send/recv even if no work to do.
        with set_forward_context(None, self.vllm_config):
            self.maybe_setup_kv_connector(scheduler_output)
            finished_sending, finished_recving = (
                self.get_finished_kv_transfers(scheduler_output))

        if not finished_sending and not finished_recving:
            return EMPTY_MODEL_RUNNER_OUTPUT

        output = copy.copy(EMPTY_MODEL_RUNNER_OUTPUT)
        output.finished_sending = finished_sending
        output.finished_recving = finished_recving
        return output

    @staticmethod
    def maybe_setup_kv_connector(scheduler_output: "SchedulerOutput"):
        # Update KVConnector with the KVConnector metadata forward().
        if has_kv_transfer_group():
            kv_connector = get_kv_transfer_group()
            assert isinstance(kv_connector, KVConnectorBase_V1)
            assert scheduler_output.kv_connector_metadata is not None
            kv_connector.bind_connector_metadata(
                scheduler_output.kv_connector_metadata)

            # Background KV cache transfers happen here.
            # These transfers are designed to be async and the requests
            # involved may be disjoint from the running requests.
            # Do this here to save a collective_rpc.
            kv_connector.start_load_kv(get_forward_context())

    @staticmethod
    def maybe_wait_for_kv_save() -> None:
        if has_kv_transfer_group():
            get_kv_transfer_group().wait_for_save()

    @staticmethod
    def get_finished_kv_transfers(
        scheduler_output: "SchedulerOutput",
    ) -> tuple[Optional[set[str]], Optional[set[str]]]:
        if has_kv_transfer_group():
            return get_kv_transfer_group().get_finished(
                scheduler_output.finished_req_ids)
        return None, None

    def generate_draft_token_ids(
        self,
        sampled_token_ids: list[list[int]],
        sampling_metadata: SamplingMetadata,
    ) -> list[list[int]]:
        # TODO(woosuk): Optimize.
        draft_token_ids: list[list[int]] = []
        for i, sampled_ids in enumerate(sampled_token_ids):
            num_sampled_ids = len(sampled_ids)
            if not num_sampled_ids:
                # Skip speculative decoding.
                draft_token_ids.append([])
                continue

            # Skip requests that require sampling parameters that are not
            # supported with speculative decoding.
            req_id = self.input_batch.req_ids[i]
            if not is_spec_decode_supported(req_id, self.input_batch):
                draft_token_ids.append([])
                continue

            # Add sampled_token_ids to token_ids_cpu.
            start_idx = self.input_batch.num_tokens_no_spec[i]
            end_idx = start_idx + num_sampled_ids
            if end_idx >= self.max_model_len:
                # Skip requests that have already reached the max model length.
                draft_token_ids.append([])
                continue

            self.input_batch.token_ids_cpu[i, start_idx:end_idx] = sampled_ids
            drafter_output = self.drafter.propose(
                self.input_batch.token_ids_cpu[i, :end_idx])
            if drafter_output is None or len(drafter_output) == 0:
                draft_token_ids.append([])
            else:
                draft_token_ids.append(drafter_output.tolist())
        return draft_token_ids

    def load_model(self) -> None:
        logger.info("Starting to load model %s...", self.model_config.model)
        with DeviceMemoryProfiler() as m:  # noqa: SIM117
            time_before_load = time.perf_counter()
            model_loader = get_model_loader(self.load_config)
            if not hasattr(self, "model"):
                logger.info("Loading model from scratch...")
                self.model = model_loader.load_model(
                    vllm_config=self.vllm_config,
                    model_config=self.model_config)
            else:
                logger.info(
                    "Model was already initialized. Loading weights inplace..."
                )
                model_loader.load_weights(self.model,
                                          model_config=self.model_config)
            if has_step_pooler(self.model):
                self.input_batch.logits_processing_needs_token_ids = True
            if self.lora_config:
                self.model = self.load_lora_model(self.model,
                                                  self.model_config,
                                                  self.scheduler_config,
                                                  self.lora_config,
                                                  self.device)
            if hasattr(self, "drafter"):
                logger.info("Loading drafter model...")
                self.drafter.load_model(self.model)
            if self.use_aux_hidden_state_outputs:
                self.model.set_aux_hidden_state_layers(
                    self.model.get_eagle3_aux_hidden_state_layers())
            time_after_load = time.perf_counter()
        self.model_memory_usage = m.consumed_memory
        logger.info("Model loading took %.4f GiB and %.6f seconds",
                    self.model_memory_usage / GiB_bytes,
                    time_after_load - time_before_load)
        prepare_communication_buffer_for_model(self.model)

        if is_mixture_of_experts(
                self.model) and self.parallel_config.enable_eplb:
            logger.info("EPLB is enabled for model %s.",
                        self.model_config.model)
            self.eplb_state = EplbState.build(
                self.model,
                self.device,
                self.parallel_config,
            )

    def save_tensorized_model(
        self,
        tensorizer_config: "TensorizerConfig",
    ) -> None:
        TensorizerLoader.save_model(
            self.model,
            tensorizer_config=tensorizer_config,
        )

    def _get_prompt_logprobs_dict(
        self,
        hidden_states: torch.Tensor,
        scheduler_output: "SchedulerOutput",
    ) -> dict[str, Optional[LogprobsTensors]]:
        num_prompt_logprobs_dict = self.input_batch.num_prompt_logprobs
        if not num_prompt_logprobs_dict:
            return {}

        in_progress_dict = self.input_batch.in_progress_prompt_logprobs_cpu
        prompt_logprobs_dict: dict[str, Optional[LogprobsTensors]] = {}

        # Since prompt logprobs are a rare feature, prioritize simple,
        # maintainable loop over optimal performance.
        completed_prefill_reqs = []
        for req_id, num_prompt_logprobs in num_prompt_logprobs_dict.items():

            num_tokens = scheduler_output.num_scheduled_tokens[req_id]

            # Get metadata for this request.
            request = self.requests[req_id]
            num_prompt_tokens = len(request.prompt_token_ids)
            prompt_token_ids = torch.tensor(request.prompt_token_ids).to(
                self.device, non_blocking=True)

            # Set up target LogprobsTensors object.
            logprobs_tensors = in_progress_dict.get(req_id)
            if not logprobs_tensors:
                # Create empty logprobs CPU tensors for the entire prompt.
                # If chunked, we'll copy in slice by slice.
                logprobs_tensors = LogprobsTensors.empty_cpu(
                    num_prompt_tokens - 1, num_prompt_logprobs + 1)
                in_progress_dict[req_id] = logprobs_tensors

            # Determine number of logits to retrieve.
            start_idx = request.num_computed_tokens
            start_tok = start_idx + 1
            num_remaining_tokens = num_prompt_tokens - start_tok
            if num_tokens <= num_remaining_tokens:
                # This is a chunk, more tokens remain.
                # In the == case, there are no more prompt logprobs to produce
                # but we want to defer returning them to the next step where we
                # have new generated tokens to return.
                num_logits = num_tokens
            else:
                # This is the last chunk of prompt tokens to return.
                num_logits = num_remaining_tokens
                completed_prefill_reqs.append(req_id)
                prompt_logprobs_dict[req_id] = logprobs_tensors

            if num_logits <= 0:
                # This can happen for the final chunk if we prefilled exactly
                # (num_prompt_tokens - 1) tokens for this request in the prior
                # step. There are no more prompt logprobs to produce.
                continue

            # Get the logits corresponding to this req's prompt tokens.
            # If this is a partial request (i.e. chunked prefill),
            # then there is prompt logprob generated for each index.
            req_idx = self.input_batch.req_id_to_index[req_id]
            offset = self.query_start_loc_np[req_idx].item()
            prompt_hidden_states = hidden_states[offset:offset + num_logits]
            logits = self.model.compute_logits(prompt_hidden_states, None)

            # Get the "target" tokens for each index. For prompt at index i,
            # the token at prompt index i+1 is the "sampled" token we want
            # to gather the logprob for.
            tgt_token_ids = prompt_token_ids[start_tok:start_tok + num_logits]

            # Compute prompt logprobs.
            logprobs = self.sampler.compute_logprobs(logits)
            token_ids, logprobs, ranks = self.sampler.gather_logprobs(
                logprobs, num_prompt_logprobs, tgt_token_ids)

            # Transfer GPU->CPU async.
            chunk_slice = slice(start_idx, start_idx + num_logits)
            logprobs_tensors.logprob_token_ids[chunk_slice].copy_(
                token_ids, non_blocking=True)
            logprobs_tensors.logprobs[chunk_slice].copy_(logprobs,
                                                         non_blocking=True)
            logprobs_tensors.selected_token_ranks[chunk_slice].copy_(
                ranks, non_blocking=True)

        # Remove requests that have completed prefill from the batch
        # num_prompt_logprobs_dict.
        for req_id in completed_prefill_reqs:
            del num_prompt_logprobs_dict[req_id]
            del in_progress_dict[req_id]

        # Must synchronize the non-blocking GPU->CPU transfers.
        if prompt_logprobs_dict:
            self._sync_device()

        return prompt_logprobs_dict

    def _get_nans_in_logits(
        self,
        logits: Optional[torch.Tensor],
    ) -> dict[str, int]:
        try:
            if logits is None:
                return {req_id: 0 for req_id in self.input_batch.req_ids}

            num_nans_in_logits = {}
            num_nans_for_index = logits.isnan().sum(dim=-1).cpu().numpy()
            for req_id in self.input_batch.req_ids:
                req_index = self.input_batch.req_id_to_index[req_id]
                num_nans_in_logits[req_id] = (
                    int(num_nans_for_index[req_index])
                    if num_nans_for_index is not None
                    and req_index < logits.shape[0] else 0)
            return num_nans_in_logits
        except IndexError:
            return {}

    @contextmanager
    def maybe_randomize_inputs(self, input_ids: torch.Tensor):
        """
        Randomize input_ids if VLLM_RANDOMIZE_DP_DUMMY_INPUTS is set.
        This is to help balance expert-selection
         - during profile_run
         - during DP rank dummy run 
        """
        dp_size = self.vllm_config.parallel_config.data_parallel_size
        randomize_inputs = envs.VLLM_RANDOMIZE_DP_DUMMY_INPUTS and dp_size > 1
        if not randomize_inputs:
            yield
        else:
            import functools

            @functools.cache
            def rand_input_ids() -> torch.Tensor:
                return torch.randint_like(
                    self.input_ids,
                    low=0,
                    high=self.model_config.get_vocab_size(),
                    dtype=input_ids.dtype)

            logger.debug("Randomizing dummy data for DP Rank")
            input_ids.copy_(rand_input_ids()[:input_ids.size(0)],
                            non_blocking=True)
            yield
            input_ids.fill_(0)

    @torch.inference_mode()
    def _dummy_run(
        self,
        num_tokens: int,
        capture_attn_cudagraph: bool = False,
        skip_eplb: bool = False,
        is_profile: bool = False,
    ) -> tuple[torch.Tensor, torch.Tensor]:

        # Padding for DP
        num_pad, num_tokens_across_dp = self.get_dp_padding(num_tokens)
        num_tokens += num_pad

        # Set num_scheduled_tokens based on num_tokens and max_num_seqs
        # for dummy run with LoRA so that the num_reqs collectively
        # has num_tokens in total.
        assert num_tokens <= self.scheduler_config.max_num_batched_tokens
        max_num_reqs = self.scheduler_config.max_num_seqs
        num_reqs = min(num_tokens, max_num_reqs)
        min_tokens_per_req = num_tokens // num_reqs
        num_scheduled_tokens_list = [min_tokens_per_req] * num_reqs
        num_scheduled_tokens_list[-1] += num_tokens % num_reqs
        assert sum(num_scheduled_tokens_list) == num_tokens
        assert len(num_scheduled_tokens_list) == num_reqs
        num_scheduled_tokens = np.array(num_scheduled_tokens_list,
                                        dtype=np.int32)

        attn_metadata: Optional[dict[str, Any]] = None
        if capture_attn_cudagraph:
            attn_metadata = {}

            query_start_loc = self.query_start_loc[:num_reqs + 1]
            # Make sure max_model_len is used at the graph capture time.
            self.seq_lens_np[:num_reqs] = self.max_model_len
            self.seq_lens_np[num_reqs:] = 0
            self.seq_lens[:num_reqs].copy_(self.seq_lens_cpu[:num_reqs],
                                           non_blocking=True)
            seq_lens = self.seq_lens[:num_reqs]

            common_attn_metadata = CommonAttentionMetadata(
                query_start_loc=query_start_loc,
                seq_lens=seq_lens,
                num_reqs=num_reqs,
                num_actual_tokens=num_tokens,
                max_query_len=num_tokens,
            )

            for kv_cache_group_id, kv_cache_group_spec in enumerate(
                    self.kv_cache_config.kv_cache_groups):

                attn_metadata_i = self.attn_metadata_builders[
                    kv_cache_group_id].build_for_cudagraph_capture(
                        common_attn_metadata)
                for layer_name in kv_cache_group_spec.layer_names:
                    attn_metadata[layer_name] = attn_metadata_i

        with self.maybe_dummy_run_with_lora(self.lora_config,
                                            num_scheduled_tokens):
            model = self.model
            if self.is_multimodal_model:
                input_ids = None
                inputs_embeds = self.inputs_embeds[:num_tokens]
            else:
                input_ids = self.input_ids[:num_tokens]
                inputs_embeds = None
            if self.uses_mrope:
                positions = self.mrope_positions[:, :num_tokens]
            else:
                positions = self.positions[:num_tokens]

            if get_pp_group().is_first_rank:
                intermediate_tensors = None
            else:
                if self.intermediate_tensors is None:
                    self.intermediate_tensors = (
                        self.model.make_empty_intermediate_tensors(
                            batch_size=self.max_num_tokens,
                            dtype=self.model_config.dtype,
                            device=self.device))

                intermediate_tensors = self.sync_and_slice_intermediate_tensors(
                    num_tokens, None, False)

            with self.maybe_randomize_inputs(input_ids), set_forward_context(
                    attn_metadata,
                    self.vllm_config,
                    num_tokens=num_tokens,
                    num_tokens_across_dp=num_tokens_across_dp):
                outputs = model(
                    input_ids=input_ids,
                    positions=positions,
                    intermediate_tensors=intermediate_tensors,
                    inputs_embeds=inputs_embeds,
                )
            if self.use_aux_hidden_state_outputs:
                hidden_states, _ = outputs
            else:
                hidden_states = outputs

            if self.speculative_config and self.speculative_config.use_eagle():
                assert isinstance(self.drafter, EagleProposer)
                self.drafter.dummy_run(num_tokens)

        # This is necessary to avoid blocking DP.
        # For dummy runs, we typically skip EPLB since we don't have any real
        # requests to process.
        # However, in DP settings, there may be cases when some DP ranks do
        # not have any requests to process, so they're executing dummy batches.
        # In such cases, we still have to trigger EPLB to make sure
        # ranks execute the rearrangement in synchronization.
        if not skip_eplb:
            self.eplb_step(is_dummy=True, is_profile=is_profile)

        logit_indices = np.cumsum(num_scheduled_tokens) - 1
        return hidden_states, hidden_states[logit_indices]

    @torch.inference_mode()
    def _dummy_sampler_run(
        self,
        hidden_states: torch.Tensor,
    ) -> torch.Tensor:
        # The dummy hidden states may contain special values,
        # like `inf` or `nan`.
        # To avoid breaking the sampler, we use a random tensor here instead.
        hidden_states = torch.rand_like(hidden_states)

        logits = self.model.compute_logits(hidden_states, None)
        num_reqs = logits.size(0)

        dummy_tensors = lambda v: torch.full(
            (num_reqs, ), v, device=self.device)

        dummy_metadata = SamplingMetadata(
            temperature=dummy_tensors(0.5),
            all_greedy=False,
            all_random=False,
            top_p=dummy_tensors(0.9),
            top_k=dummy_tensors(logits.size(1) - 1),
            min_p=None,
            generators={},
            max_num_logprobs=None,
            no_penalties=True,
            prompt_token_ids=None,
            frequency_penalties=dummy_tensors(0.1),
            presence_penalties=dummy_tensors(0.1),
            repetition_penalties=dummy_tensors(0.1),
            output_token_ids=[[] for _ in range(num_reqs)],
            min_tokens={},
            logit_bias=[None for _ in range(num_reqs)],
            allowed_token_ids_mask=None,
            bad_words_token_ids={},
        )
        try:
            sampler_output = self.sampler(logits=logits,
                                          sampling_metadata=dummy_metadata)
        except RuntimeError as e:
            if 'out of memory' in str(e):
                raise RuntimeError(
                    "CUDA out of memory occurred when warming up sampler with "
                    f"{num_reqs} dummy requests. Please try lowering "
                    "`max_num_seqs` or `gpu_memory_utilization` when "
                    "initializing the engine.") from e
            else:
                raise e
        if self.speculative_config:
            draft_token_ids = [[0] for _ in range(num_reqs)]
            dummy_spec_decode_metadata = SpecDecodeMetadata.make_dummy(
                draft_token_ids, self.device)

            num_tokens = sum(len(ids) for ids in draft_token_ids)
            # draft_probs = torch.randn(
            #     num_tokens, logits.shape[-1], device=self.device,
            #     dtype=logits.dtype)
            draft_probs = None
            target_logits = torch.randn(num_tokens,
                                        logits.shape[-1],
                                        device=self.device,
                                        dtype=logits.dtype)
            # NOTE(woosuk): Here, we should use int32 because the sampler uses
            # int32 for bonus_token_ids. If the dtype mismatches, re-compilation
            # will occur at runtime.
            bonus_token_ids = torch.zeros(num_reqs,
                                          device=self.device,
                                          dtype=torch.int32)
            self.rejection_sampler(
                dummy_spec_decode_metadata,
                draft_probs,
                target_logits,
                bonus_token_ids,
                dummy_metadata,
            )
        return sampler_output

    @torch.inference_mode()
    def _dummy_pooler_run(
        self,
        hidden_states: torch.Tensor,
    ) -> torch.Tensor:

        num_tokens = hidden_states.shape[0]
        max_num_reqs = self.scheduler_config.max_num_seqs
        num_reqs = min(num_tokens, max_num_reqs)
        min_tokens_per_req = num_tokens // num_reqs
        num_scheduled_tokens_list = [min_tokens_per_req] * num_reqs
        num_scheduled_tokens_list[-1] += num_tokens % num_reqs
        assert sum(num_scheduled_tokens_list) == num_tokens
        assert len(num_scheduled_tokens_list) == num_reqs

        hidden_states_list = list(
            torch.split(hidden_states, num_scheduled_tokens_list))

        req_num_tokens = num_tokens // num_reqs

        dummy_metadata = PoolingMetadata(
            prompt_lens=torch.tensor([h.shape[0] for h in hidden_states_list],
                                     device=self.device),
            prompt_token_ids=torch.zeros((num_reqs, req_num_tokens),
                                         dtype=torch.int32,
                                         device=self.device),
            pooling_params=[PoolingParams()] * num_reqs)

        try:
            pooler_output = self.model.pooler(hidden_states=hidden_states_list,
                                              pooling_metadata=dummy_metadata)
        except RuntimeError as e:
            if 'out of memory' in str(e):
                raise RuntimeError(
                    "CUDA out of memory occurred when warming up pooler with "
                    f"{num_reqs} dummy requests. Please try lowering "
                    "`max_num_seqs` or `gpu_memory_utilization` when "
                    "initializing the engine.") from e
            else:
                raise e
        return pooler_output

    def profile_run(self) -> None:
        # Profile with multimodal encoder & encoder cache.
        # TODO: handle encoder-decoder models once we support them.
        if (self.is_multimodal_model and self.max_num_encoder_input_tokens > 0
                and self.encoder_cache_size > 0):

            # NOTE: Currently model is profiled with a single non-text
            # modality with the max possible input tokens even when
            # it supports multiple.
            max_tokens_by_modality_dict = self.mm_registry \
                .get_max_tokens_per_item_by_nonzero_modality(self.model_config)
            dummy_data_modality, max_tokens_per_mm_item = max(
                max_tokens_by_modality_dict.items(), key=lambda item: item[1])

            # Check how many items of this modality can be supported by
            # the encoder budget.
            encoder_budget = min(self.max_num_encoder_input_tokens,
                                 self.encoder_cache_size)

            max_num_mm_items_encoder_budget = cdiv(encoder_budget,
                                                   max_tokens_per_mm_item)

            # Check how many items of this modality can be supported by
            # the decoder budget.
            max_mm_items_per_req = self.mm_registry.get_mm_limits_per_prompt(
                self.model_config)[dummy_data_modality]

            # NOTE: We do not consider max_num_batched_tokens on purpose
            # because the multimodal embeddings can be generated in advance
            # and chunked prefilled.
            max_num_mm_items_decoder_budget = self.max_num_reqs * \
                max_mm_items_per_req

            max_num_mm_items = min(max_num_mm_items_encoder_budget,
                                   max_num_mm_items_decoder_budget)

            logger.info(
                "Encoder cache will be initialized with a budget of %s tokens,"
                " and profiled with %s %s items of the maximum feature size.",
                encoder_budget, max_num_mm_items, dummy_data_modality)

            # Create dummy batch of multimodal inputs.
            dummy_mm_kwargs = self.mm_registry.get_decoder_dummy_data(
                model_config=self.model_config,
                seq_len=self.max_num_tokens,
                mm_counts={
                    dummy_data_modality: 1
                },
            ).multi_modal_data

            batched_dummy_mm_inputs = MultiModalKwargs.batch(
                [dummy_mm_kwargs] * max_num_mm_items,
                pin_memory=self.pin_memory)
            batched_dummy_mm_inputs = MultiModalKwargs.as_kwargs(
                batched_dummy_mm_inputs,
                device=self.device,
            )

            # Run multimodal encoder.
            dummy_encoder_outputs = self.model.get_multimodal_embeddings(
                **batched_dummy_mm_inputs)

            sanity_check_mm_encoder_outputs(
                dummy_encoder_outputs,
                expected_num_items=max_num_mm_items,
            )

            # Cache the dummy encoder outputs.
            self.encoder_cache["tmp"] = dict(enumerate(dummy_encoder_outputs))

        # Add `is_profile` here to pre-allocate communication buffers
        hidden_states, last_hidden_states \
            = self._dummy_run(self.max_num_tokens, is_profile=True)
        if get_pp_group().is_last_rank:
            if self.is_pooling_model:
                output = self._dummy_pooler_run(hidden_states)
            else:
                output = self._dummy_sampler_run(last_hidden_states)
        else:
            output = None
        self._sync_device()
        del hidden_states, output
        self.encoder_cache.clear()
        gc.collect()

    def capture_model(self) -> None:
        if not self.use_cuda_graph:
            logger.warning(
                "Skipping CUDA graph capture. To turn on CUDA graph capture, "
                "set -O %s and ensure `use_cudagraph` was not manually set to "
                "False", CompilationLevel.PIECEWISE)
            return

        compilation_counter.num_gpu_runner_capture_triggers += 1

        start_time = time.perf_counter()
        start_free_gpu_memory = torch.cuda.mem_get_info()[0]

        # Trigger CUDA graph capture for specific shapes.
        # Capture the large shapes first so that the smaller shapes
        # can reuse the memory pool allocated for the large shapes.
        with graph_capture(device=self.device):
            full_cg = self.full_cuda_graph
            for num_tokens in tqdm(reversed(self.cudagraph_batch_sizes),
                                   desc="Capturing CUDA graphs",
                                   total=len(self.cudagraph_batch_sizes)):
                # We skip EPLB here since we don't want to record dummy metrics
                for _ in range(
                        self.compilation_config.cudagraph_num_of_warmups):
                    self._dummy_run(num_tokens,
                                    capture_attn_cudagraph=full_cg,
                                    skip_eplb=True)
                self._dummy_run(num_tokens,
                                capture_attn_cudagraph=full_cg,
                                skip_eplb=True)

        end_time = time.perf_counter()
        end_free_gpu_memory = torch.cuda.mem_get_info()[0]
        elapsed_time = end_time - start_time
        cuda_graph_size = start_free_gpu_memory - end_free_gpu_memory
        # This usually takes 5~20 seconds.
        logger.info("Graph capturing finished in %.0f secs, took %.2f GiB",
                    elapsed_time, cuda_graph_size / (1 << 30))

    def initialize_attn_backend(self, kv_cache_config: KVCacheConfig) -> None:
        """
        Initialize the attention backends and attention metadata builders.
        """
        assert len(self.attn_backends) == 0 and len(
            self.attn_metadata_builders
        ) == 0, "Attention backends are already initialized"
        for i, kv_cache_group_spec in enumerate(
                kv_cache_config.kv_cache_groups):
            kv_cache_spec = kv_cache_group_spec.kv_cache_spec
            if isinstance(kv_cache_spec, AttentionSpec):
                attn_backend_i = get_attn_backend(
                    kv_cache_spec.head_size,
                    self.dtype,
                    kv_cache_spec.dtype,
                    kv_cache_spec.block_size,
                    self.model_config.is_attention_free,
                    use_mla=kv_cache_spec.use_mla,
                )
                if attn_backend_i is None:
                    error_msg = (f"Error with get_attn_backend: "
                                 f"{kv_cache_spec.head_size=}, "
                                 f"{self.dtype=}, {kv_cache_spec.dtype=}, "
                                 f"{kv_cache_spec.block_size=}, "
                                 f"{self.model_config.is_attention_free=}, "
                                 f"{kv_cache_spec.use_mla=}")
                    logger.error(error_msg)
                    raise NotImplementedError(
                        "Non-Attention backend is not supported by V1 "
                        "GPUModelRunner.")
            elif isinstance(kv_cache_spec, MambaSpec):
                attn_backend_i = Mamba2AttentionBackend
            else:
                raise ValueError(
                    f"Unknown KV cache spec type: {type(kv_cache_spec)}")

            block_table_i = self.input_batch.block_table[i]
            attn_metadata_builder_i = attn_backend_i.get_builder_cls()(
                weakref.proxy(self),
                kv_cache_spec,
                block_table_i,
            )

            if (self.full_cuda_graph
                    and not attn_metadata_builder_i.full_cudagraph_supported):
                raise ValueError(
                    f"Full CUDAGraph not supported for "
                    f"{attn_backend_i.__name__}. Turn off CompilationConfig."
                    f"full_cuda_graph or use a different attention backend.")

            self.attn_backends.append(attn_backend_i)
            self.attn_metadata_builders.append(attn_metadata_builder_i)

    def may_reinitialize_input_batch(self,
                                     kv_cache_config: KVCacheConfig) -> None:
        """
        Re-initialize the input batch if the block sizes are different from
        `[self.cache_config.block_size]`. This usually happens when there
        are multiple KV cache groups.

        Args:
            kv_cache_config: The KV cache configuration.
        """
        block_sizes = [
            kv_cache_group.kv_cache_spec.block_size
            for kv_cache_group in kv_cache_config.kv_cache_groups
        ]
        if block_sizes != [self.cache_config.block_size]:
            assert self.cache_config.cpu_offload_gb == 0, (
                "Cannot re-initialize the input batch when CPU weight "
                "offloading is enabled. See https://github.com/vllm-project/vllm/pull/18298 "  # noqa: E501
                "for more details.")
            self.input_batch = InputBatch(
                max_num_reqs=self.max_num_reqs,
                max_model_len=self.max_model_len,
                max_num_batched_tokens=self.max_num_tokens,
                device=self.device,
                pin_memory=self.pin_memory,
                vocab_size=self.model_config.get_vocab_size(),
                block_sizes=block_sizes,
            )

    def _allocate_kv_cache_tensors(
            self, kv_cache_config: KVCacheConfig) -> dict[str, torch.Tensor]:
        """
        Initializes the KV cache buffer with the correct size. The buffer needs
        to be reshaped to the desired shape before being used by the models.

        Args:
            kv_cache_config: The KV cache config
        Returns:
            dict[str, torch.Tensor]: A map between layer names to their
            corresponding memory buffer for KV cache.
         """
        kv_cache_raw_tensors: dict[str, torch.Tensor] = {}
        for kv_cache_tensor in kv_cache_config.kv_cache_tensors:
            tensor = torch.zeros(kv_cache_tensor.size,
                                 dtype=torch.int8,
                                 device=self.device)
            for layer_name in kv_cache_tensor.shared_by:
                kv_cache_raw_tensors[layer_name] = tensor

        layer_names = set()
        for group in kv_cache_config.kv_cache_groups:
            layer_names.update(group.layer_names)
        assert layer_names == set(kv_cache_raw_tensors.keys(
        )), "Some layers are not correctly initialized"
        return kv_cache_raw_tensors

    def _reshape_kv_cache_tensors(
        self,
        kv_cache_config: KVCacheConfig,
        kv_cache_raw_tensors: dict[str, torch.Tensor],
    ) -> dict[str, torch.Tensor]:
        """
        Reshape the KV cache tensors to the desired shape and dtype.

        Args:
            kv_cache_config: The KV cache config
            kv_cache_raw_tensors: The KV cache buffer of each layer, with
            correct size but uninitialized shape.
        Returns:
            Dict[str, torch.Tensor]: A map between layer names to their
            corresponding memory buffer for KV cache.
        """
        kv_caches: dict[str, torch.Tensor] = {}
        for i, kv_cache_group_spec in enumerate(
                kv_cache_config.kv_cache_groups):
            kv_cache_spec = kv_cache_group_spec.kv_cache_spec
            for layer_name in kv_cache_group_spec.layer_names:
                raw_tensor = kv_cache_raw_tensors[layer_name]
                assert raw_tensor.numel() % kv_cache_spec.page_size_bytes == 0
                num_blocks = (raw_tensor.numel() //
                              kv_cache_spec.page_size_bytes)
                if isinstance(kv_cache_spec, AttentionSpec):
                    kv_cache_shape = self.attn_backends[i].get_kv_cache_shape(
                        num_blocks, kv_cache_spec.block_size,
                        kv_cache_spec.num_kv_heads, kv_cache_spec.head_size)
                    dtype = kv_cache_spec.dtype
                    try:
                        kv_cache_stride_order = self.attn_backends[
                            i].get_kv_cache_stride_order()
                        assert len(kv_cache_stride_order) == len(
                            kv_cache_shape)
                    except (AttributeError, NotImplementedError):
                        kv_cache_stride_order = tuple(
                            range(len(kv_cache_shape)))
                    # The allocation respects the backend-defined stride order
                    # to ensure the semantic remains consistent for each
                    # backend. We first obtain the generic kv cache shape and
                    # then permute it according to the stride order which could
                    # result in a non-contiguous tensor.
                    kv_cache_shape = tuple(kv_cache_shape[i]
                                           for i in kv_cache_stride_order)
                    # Maintain original KV shape view.
                    inv_order = [
                        kv_cache_stride_order.index(i)
                        for i in range(len(kv_cache_stride_order))
                    ]
                    kv_caches[layer_name] = kv_cache_raw_tensors[
                        layer_name].view(dtype).view(kv_cache_shape).permute(
                            *inv_order)
                elif isinstance(kv_cache_spec, MambaSpec):
                    raw_tensor = kv_cache_raw_tensors[layer_name]
                    dtype = kv_cache_spec.dtype
                    state_tensors = []
                    start_pos = 0
                    for shape in kv_cache_spec.shapes:
                        target_shape = (num_blocks, *shape)
                        size_in_bytes = np.prod(shape) * get_dtype_size(
                            dtype) * num_blocks
                        tensor = raw_tensor[start_pos:start_pos +
                                            size_in_bytes]
                        tensor = tensor.view(dtype).view(target_shape)
                        state_tensors.append(tensor)
                        start_pos += size_in_bytes
                    assert start_pos == raw_tensor.numel()
                    kv_caches[layer_name] = tuple(state_tensors)
                else:
                    raise NotImplementedError
        return kv_caches

    def initialize_kv_cache_tensors(
            self, kv_cache_config: KVCacheConfig) -> dict[str, torch.Tensor]:
        """
        Initialize the memory buffer for KV cache.

        Args:
            kv_cache_config: The KV cache config
        Returns:
            Dict[str, torch.Tensor]: A map between layer names to their
            corresponding memory buffer for KV cache.
        """
        # Initialize the memory buffer for KV cache
        kv_cache_raw_tensors = self._allocate_kv_cache_tensors(kv_cache_config)
        # Change the memory buffer to the desired shape
        kv_caches = self._reshape_kv_cache_tensors(kv_cache_config,
                                                   kv_cache_raw_tensors)

        # Setup `kv_cache_config` and `kv_caches` for models
        # with cross-layer KV sharing
        if self.shared_kv_cache_layers:
            initialize_kv_cache_for_kv_sharing(
                self.shared_kv_cache_layers,
                kv_cache_config.kv_cache_groups,
                kv_caches,
            )

        bind_kv_cache(kv_caches,
                      self.compilation_config.static_forward_context,
                      self.kv_caches)
        return kv_caches

    def initialize_kv_cache(self, kv_cache_config: KVCacheConfig) -> None:
        """
        Initialize KV cache based on `kv_cache_config`.
        Args:
            kv_cache_config: Configuration for the KV cache, including the KV
            cache size of each layer
        """
        self.kv_cache_config = kv_cache_config
        self.may_reinitialize_input_batch(kv_cache_config)
        self.initialize_attn_backend(kv_cache_config)
        kv_caches = self.initialize_kv_cache_tensors(kv_cache_config)

        if self.speculative_config and self.speculative_config.use_eagle():
            assert isinstance(self.drafter, EagleProposer)
            # validate all draft model layers belong to the same kv cache
            # group
            self.drafter.validate_same_kv_cache_group(kv_cache_config)

        if has_kv_transfer_group():
            get_kv_transfer_group().register_kv_caches(kv_caches)

    def get_kv_cache_spec(self) -> dict[str, KVCacheSpec]:
        """
        Generates the KVCacheSpec by parsing the kv cache format from each
        Attention module in the static forward context.
        Returns:
            KVCacheSpec: A dictionary mapping layer names to their KV cache
            format. Layers that do not need KV cache are not included.
        """

        block_size = self.vllm_config.cache_config.block_size
        use_mla = self.vllm_config.model_config.use_mla
        kv_cache_spec: dict[str, KVCacheSpec] = {}
        attn_layers = get_layers_from_vllm_config(self.vllm_config, Attention)
        for layer_name, attn_module in attn_layers.items():
            if (kv_tgt_layer :=
                    attn_module.kv_sharing_target_layer_name) is not None:
                # The layer doesn't need its own KV cache and will use that of
                # the target layer. We skip creating a KVCacheSpec for it, so
                # that KV cache management logic will act as this layer does
                # not exist, and doesn't allocate KV cache for the layer. This
                # enables the memory saving of cross-layer kv sharing, allowing
                # a given amount of memory to accommodate longer context lengths
                # or enable more requests to be processed simultaneously.
                self.shared_kv_cache_layers[layer_name] = kv_tgt_layer
                continue

            # TODO: Support other attention modules, e.g., cross-attention
            if attn_module.attn_type == AttentionType.DECODER:
                if attn_module.sliding_window is not None:
                    kv_cache_spec[layer_name] = SlidingWindowSpec(
                        block_size=block_size,
                        num_kv_heads=attn_module.num_kv_heads,
                        head_size=attn_module.head_size,
                        dtype=self.kv_cache_dtype,
                        sliding_window=attn_module.sliding_window,
                        use_mla=use_mla)
                else:
                    kv_cache_spec[layer_name] = FullAttentionSpec(
                        block_size=block_size,
                        num_kv_heads=attn_module.num_kv_heads,
                        head_size=attn_module.head_size,
                        dtype=self.kv_cache_dtype,
                        use_mla=use_mla)
            elif attn_module.attn_type in (AttentionType.ENCODER,
                                           AttentionType.ENCODER_ONLY):
                # encoder-only attention does not need KV cache.
                continue
            elif attn_module.attn_type == AttentionType.ENCODER_DECODER:
                raise NotImplementedError
            else:
                raise ValueError(
                    f"Unknown attention type: {attn_module.attn_type}")

        mamba_layers = get_layers_from_vllm_config(self.vllm_config,
                                                   MambaMixer2)
        if len(mamba_layers) > 0:
            if self.vllm_config.speculative_config is not None:
                raise NotImplementedError(
                    "Mamba with speculative decoding is not supported yet.")
            if not self.vllm_config.model_config.enforce_eager:
                raise NotImplementedError(
                    "Mamba with cuda graph is not supported yet.")
            if self.vllm_config.cache_config.enable_prefix_caching:
                raise NotImplementedError(
                    "Prefix caching is not supported for Mamba yet.")
            max_model_len = self.vllm_config.model_config.max_model_len
            # Set block_size to max_model_len, so that mamba model will always
            # have only one block in the KV cache.
            for layer_name, mamba_module in mamba_layers.items():
                kv_cache_spec[layer_name] = MambaSpec(
                    shapes=mamba_module.get_state_shape(),
                    dtype=self.kv_cache_dtype,
                    block_size=max_model_len)
        return kv_cache_spec<|MERGE_RESOLUTION|>--- conflicted
+++ resolved
@@ -481,34 +481,19 @@
 
             # Update the cached states.
             req_state.num_computed_tokens = num_computed_tokens
-<<<<<<< HEAD
 
             if not self.async_scheduling:
                 # Add the sampled token(s) from the previous step (if any).
                 # This doesn't include "unverified" tokens like spec tokens.
-                num_new_tokens = (num_computed_tokens +
-                                  len(req_data.new_token_ids) -
+                num_new_tokens = (num_computed_tokens + len(new_token_ids) -
                                   req_state.num_tokens)
                 if num_new_tokens == 1:
                     # Avoid slicing list in most common case.
-                    req_state.output_token_ids.append(
-                        req_data.new_token_ids[-1])
+                    req_state.output_token_ids.append(new_token_ids[-1])
                 elif num_new_tokens > 0:
                     req_state.output_token_ids.extend(
-                        req_data.new_token_ids[-num_new_tokens:])
-
-=======
-            # Add the sampled token(s) from the previous step (if any).
-            # This doesn't include "unverified" tokens like spec decode tokens.
-            num_new_tokens = (num_computed_tokens + len(new_token_ids) -
-                              req_state.num_tokens)
-            if num_new_tokens == 1:
-                # Avoid slicing list in most common case.
-                req_state.output_token_ids.append(new_token_ids[-1])
-            elif num_new_tokens > 0:
-                req_state.output_token_ids.extend(
-                    new_token_ids[-num_new_tokens:])
->>>>>>> c849f586
+                        new_token_ids[-num_new_tokens:])
+
             # Update the block IDs.
             if not resumed_from_preemption:
                 # Append the new blocks to the existing block IDs.
@@ -531,33 +516,15 @@
             # Update the persistent batch.
             self.input_batch.num_computed_tokens_cpu[req_index] = (
                 num_computed_tokens)
-<<<<<<< HEAD
-            self.input_batch.block_table.append_row(req_data.new_block_ids,
-                                                    req_index)
+            self.input_batch.block_table.append_row(new_block_ids, req_index)
 
             if not self.async_scheduling:
                 # Add new_token_ids to token_ids_cpu.
                 start_token_index = num_computed_tokens
-                end_token_index = num_computed_tokens + len(
-                    req_data.new_token_ids)
-=======
-            self.input_batch.block_table.append_row(new_block_ids, req_index)
-            # Add new_token_ids to token_ids_cpu.
-            start_token_index = num_computed_tokens
-            end_token_index = num_computed_tokens + len(new_token_ids)
-            self.input_batch.token_ids_cpu[
-                req_index, start_token_index:end_token_index] = new_token_ids
-            self.input_batch.num_tokens_no_spec[req_index] = end_token_index
-            # Add spec_token_ids to token_ids_cpu.
-            spec_token_ids = scheduler_output.scheduled_spec_decode_tokens.get(
-                req_id, ())
-            if spec_token_ids:
-                start_index = end_token_index
-                end_token_index += len(spec_token_ids)
->>>>>>> c849f586
+                end_token_index = num_computed_tokens + len(new_token_ids)
                 self.input_batch.token_ids_cpu[
                     req_index,
-                    start_token_index:end_token_index] = req_data.new_token_ids
+                    start_token_index:end_token_index] = new_token_ids
                 self.input_batch.num_tokens_no_spec[
                     req_index] = end_token_index
                 # Add spec_token_ids to token_ids_cpu.
